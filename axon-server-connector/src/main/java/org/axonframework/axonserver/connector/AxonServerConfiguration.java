--- conflicted
+++ resolved
@@ -365,21 +365,20 @@
         this.snapshotPrefetch = snapshotPrefetch;
     }
 
-<<<<<<< HEAD
     public boolean isBlacklistingEnabled() {
         return blacklistingEnabled;
     }
 
     public void setBlacklistingEnabled(boolean blacklistingEnabled) {
         this.blacklistingEnabled = blacklistingEnabled;
-=======
+    }
+
     public int getCommitTimeout() {
         return commitTimeout;
     }
 
     public void setCommitTimeout(int commitTimeout) {
         this.commitTimeout = commitTimeout;
->>>>>>> 24a3aec6
     }
 
     @SuppressWarnings("unused")
