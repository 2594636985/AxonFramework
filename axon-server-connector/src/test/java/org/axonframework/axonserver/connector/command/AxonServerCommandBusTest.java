--- conflicted
+++ resolved
@@ -78,16 +78,12 @@
     private AxonServerConnectionManager axonServerConnectionManager;
     private AxonServerConfiguration configuration;
     private final SimpleCommandBus localSegment = SimpleCommandBus.builder().build();
-<<<<<<< HEAD
-    private final Serializer serializer = XStreamSerializer.defaultSerializer();
-    private final TargetContextResolver<CommandMessage<?>> targetContextResolver = spy(new TestTargetContextResolver<>());
-=======
     private final Serializer serializer = TestSerializer.secureXStreamSerializer();
     private final TargetContextResolver<CommandMessage<?>> targetContextResolver =
             spy(new TestTargetContextResolver<>());
->>>>>>> 9cbbf2b2
 
     private AxonServerCommandBus testSubject;
+
     private AxonServerConnection mockConnection;
     private CommandChannel mockCommandChannel;
 
@@ -345,63 +341,8 @@
 
         testSubject.disconnect().join();
 
-<<<<<<< HEAD
         assertTrue(dummyMessagePlatformServer.isUnsubscribed(testCommandOne));
         assertTrue(dummyMessagePlatformServer.isUnsubscribed(testCommandTwo));
-=======
-        assertWithin(2, TimeUnit.SECONDS, () -> dummyMessagePlatformServer.isUnsubscribed(testCommandOne));
-        assertWithin(2, TimeUnit.SECONDS, () -> dummyMessagePlatformServer.isUnsubscribed(testCommandTwo));
-    }
-
-    @Test
-    void testDisconnectFinishesCommandsInTransit() throws InterruptedException {
-        AtomicReference<StreamObserver<CommandProviderInbound>> inboundStreamObserverRef =
-                buildInboundCommandStreamObserverReference();
-        CommandProviderInbound testCommandMessage = testCommandMessage();
-
-        AxonServerCommandBus testSubject = AxonServerCommandBus.builder()
-                                                               .axonServerConnectionManager(axonServerConnectionManager)
-                                                               .configuration(configuration)
-                                                               .localSegment(localSegment)
-                                                               .serializer(serializer)
-                                                               .requestStreamFactory(os -> new TestStreamObserver<>())
-                                                               .routingStrategy(command -> "RoutingKey")
-                                                               .build();
-
-        // Create a lock for the slow handler and lock it immediately, to spoof the handler's slow/long process
-        ReentrantLock slowHandlerLock = new ReentrantLock();
-        slowHandlerLock.lock();
-        AtomicBoolean commandHandled = new AtomicBoolean(false);
-        AtomicBoolean commandArrived = new AtomicBoolean(false);
-        String testCommand = String.class.getName();
-        MessageHandler<CommandMessage<?>> testCommandHandler = command -> {
-            try {
-                commandArrived.set(true);
-                slowHandlerLock.lock();
-            } finally {
-                slowHandlerLock.unlock();
-            }
-            commandHandled.set(true);
-            return "Done";
-        };
-        testSubject.subscribe(testCommand, testCommandHandler);
-
-        CompletableFuture<Void> disconnected;
-        try {
-            inboundStreamObserverRef.get().onNext(testCommandMessage);
-            while (!commandArrived.get()) {
-                Thread.sleep(1);
-            }
-        } finally {
-            disconnected = testSubject.shutdownDispatching();
-            slowHandlerLock.unlock();
-        }
-
-        // Wait until the disconnect-thread is finished prior to validating
-        disconnected.join();
-        assertTrue(commandHandled.get());
-        assertTrue(disconnected.isDone());
->>>>>>> 9cbbf2b2
     }
 
     @Test
