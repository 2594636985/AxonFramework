--- conflicted
+++ resolved
@@ -196,174 +196,5 @@
      * @param processingGroup a {@link String} specifying a processing group
      * @return the {@link TransactionManager}belonging to the given {@code processingGroup}
      */
-<<<<<<< HEAD
-    public <T extends EventProcessor> Optional<T> eventProcessorByProcessingGroup(String processingGroup,
-                                                                                  Class<T> expectedType) {
-        return eventProcessorByProcessingGroup(processingGroup).filter(expectedType::isInstance)
-                                                               .map(expectedType::cast);
-    }
-
-    @Override
-    public int phase() {
-        return 10;
-    }
-
-    @Override
-    public void initialize(Configuration config) {
-        this.configuration = config;
-        eventProcessors.clear();
-        Map<String, List<Function<Configuration, EventHandlerInvoker>>> builderFunctionsPerProcessor = new HashMap<>();
-        invokerBuilders.forEach((processingGroup, builderFunctions) -> {
-            String processorName = processorNameForProcessingGroup(processingGroup);
-            builderFunctionsPerProcessor.compute(processorName, (k, currentBuilderFunctions) -> {
-                if (currentBuilderFunctions == null) {
-                    return builderFunctions;
-                }
-                currentBuilderFunctions.addAll(builderFunctions);
-                return currentBuilderFunctions;
-            });
-        });
-        builderFunctionsPerProcessor.forEach((processorName, builderFunctions) ->
-            eventProcessors.put(processorName,
-                                new Component<>(config,
-                                                processorName,
-                                                c -> buildEventProcessor(config, builderFunctions, processorName)))
-        );
-    }
-
-    @Override
-    public void start() {
-        eventProcessors.forEach((name, component) -> component.get().start());
-    }
-
-    @Override
-    public void shutdown() {
-        eventProcessors.forEach((name, component) -> component.get().shutDown());
-    }
-
-    private SubscribingEventProcessor defaultEventProcessor(String name, Configuration conf,
-                                                            EventHandlerInvoker eventHandlerInvoker) {
-        SubscribingEventProcessor eventProcessor = subscribingEventProcessor(name,
-                                                                             conf,
-                                                                             eventHandlerInvoker,
-                                                                             Configuration::eventBus);
-        eventProcessor.registerHandlerInterceptor(new CorrelationDataInterceptor<>(conf.correlationDataProviders()));
-        return eventProcessor;
-    }
-
-    private SubscribingEventProcessor subscribingEventProcessor(String name, Configuration conf,
-                                                                EventHandlerInvoker eventHandlerInvoker,
-                                                                Function<Configuration, SubscribableMessageSource<? extends EventMessage<?>>> messageSource) {
-        return SubscribingEventProcessor.builder()
-                                        .name(name)
-                                        .eventHandlerInvoker(eventHandlerInvoker)
-                                        .rollbackConfiguration(getRollbackConfiguration(conf, name))
-                                        .errorHandler(getErrorHandler(conf, name))
-                                        .messageMonitor(getMessageMonitor(conf, SubscribingEventProcessor.class, name))
-                                        .messageSource(messageSource.apply(conf))
-                                        .build();
-    }
-
-    private TrackingEventProcessor trackingEventProcessor(Configuration conf, String name,
-                                                          EventHandlerInvoker eventHandlerInvoker,
-                                                          Function<Configuration, TrackingEventProcessorConfiguration> config,
-                                                          Function<Configuration, StreamableMessageSource<TrackedEventMessage<?>>> source) {
-        return TrackingEventProcessor.builder()
-                                     .name(name)
-                                     .eventHandlerInvoker(eventHandlerInvoker)
-                                     .rollbackConfiguration(getRollbackConfiguration(conf, name))
-                                     .errorHandler(getErrorHandler(conf, name))
-                                     .messageMonitor(getMessageMonitor(conf, EventProcessor.class, name))
-                                     .messageSource(source.apply(conf))
-                                     .tokenStore(
-                                             tokenStore.getOrDefault(
-                                                     name,
-                                                     c -> c.getComponent(TokenStore.class, InMemoryTokenStore::new)
-                                             ).apply(conf)
-                                     )
-                                     .transactionManager(getTransactionManager(conf, name))
-                                     .trackingEventProcessorConfiguration(config.apply(conf))
-                                     .build();
-    }
-
-    private MessageMonitor<? super Message<?>> getMessageMonitor(Configuration config,
-                                                                 Class<?> componentType,
-                                                                 String componentName) {
-        if (messageMonitorFactories.containsKey(componentName)) {
-            return messageMonitorFactories.get(componentName).create(config, componentType, componentName);
-        } else {
-            return config.messageMonitor(componentType, componentName);
-        }
-    }
-
-    private ErrorHandler getErrorHandler(Configuration config, String componentName) {
-        return errorHandlers.containsKey(componentName)
-                ? errorHandlers.get(componentName).apply(config)
-                : defaultErrorHandler.get();
-    }
-
-    private RollbackConfiguration getRollbackConfiguration(Configuration config, String componentName) {
-        return rollbackConfigurations.containsKey(componentName)
-                ? rollbackConfigurations.get(componentName).apply(config)
-                : defaultRollbackConfiguration.get();
-    }
-
-    private TransactionManager getTransactionManager(Configuration config, String componentName) {
-        return transactionManagers.containsKey(componentName)
-                ? transactionManagers.get(componentName).apply(config)
-                : defaultTransactionManager.get();
-    }
-
-    private String processorNameForProcessingGroup(String processingGroup) {
-        return processingGroupsAssignments.getOrDefault(processingGroup,
-                                                        defaultProcessingGroupAssignment.apply(processingGroup));
-    }
-
-    private EventProcessor buildEventProcessor(Configuration config,
-                                               List<Function<Configuration, EventHandlerInvoker>> builderFunctions,
-                                               String processorName) {
-        List<EventHandlerInvoker> invokers = builderFunctions
-                .stream()
-                .map(invokerBuilder -> invokerBuilder.apply(config))
-                .collect(Collectors.toList());
-        MultiEventHandlerInvoker multiEventHandlerInvoker = new MultiEventHandlerInvoker(invokers);
-
-        EventProcessor eventProcessor = eventProcessorBuilders
-                .getOrDefault(processorName, defaultEventProcessorBuilder)
-                .build(processorName,
-                       configuration,
-                       multiEventHandlerInvoker);
-
-        handlerInterceptorsBuilders.getOrDefault(processorName, new ArrayList<>())
-                                   .stream()
-                                   .map(hi -> hi.apply(config))
-                                   .forEach(eventProcessor::registerHandlerInterceptor);
-
-        defaultHandlerInterceptors.stream()
-                                  .map(f -> f.apply(configuration, processorName))
-                                  .filter(Objects::nonNull)
-                                  .forEach(eventProcessor::registerHandlerInterceptor);
-
-        return eventProcessor;
-    }
-
-    /**
-     * Contract which defines how to build an event processor.
-     */
-    @FunctionalInterface
-    public interface EventProcessorBuilder {
-
-        /**
-         * Builds the event processor.
-         *
-         * @param name                The name of the Event Processor to create
-         * @param configuration       The global configuration the implementation may use to obtain dependencies
-         * @param eventHandlerInvoker The invoker which is used to invoke event handlers and assigned to this processor
-         * @return the event processor
-         */
-        EventProcessor build(String name, Configuration configuration, EventHandlerInvoker eventHandlerInvoker);
-    }
-=======
     TransactionManager transactionManager(String processingGroup);
->>>>>>> 2611fa2d
 }