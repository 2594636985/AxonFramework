--- conflicted
+++ resolved
@@ -310,11 +310,7 @@
                 () -> executeQuery(getConnection(),
                                    connection -> connection.prepareStatement(sql),
                                    resultSet -> nextAndExtract(resultSet, 1, Long.class),
-<<<<<<< HEAD
-                                   e -> new EventStoreException("Failed to get head token", e)));
-=======
-                                   e -> new EventStoreException("Failed to get tail token")));
->>>>>>> db9c5620
+                                   e -> new EventStoreException("Failed to get tail token", e)));
         return Optional.ofNullable(index)
                        .map(seq -> GapAwareTrackingToken.newInstance(seq, Collections.emptySet()))
                        .orElse(null);
@@ -327,7 +323,7 @@
                 () -> executeQuery(getConnection(),
                                    connection -> connection.prepareStatement(sql),
                                    resultSet -> nextAndExtract(resultSet, 1, Long.class),
-                                   e -> new EventStoreException("Failed to get head token", e)));
+                                   e -> new EventStoreException("Failed to get head token")));
         return Optional.ofNullable(index)
                        .map(seq -> GapAwareTrackingToken.newInstance(seq, Collections.emptySet()))
                        .orElse(null);
@@ -345,7 +341,7 @@
                                        return stmt;
                                    },
                                    resultSet -> nextAndExtract(resultSet, 1, Long.class),
-                                   e -> new EventStoreException(format("Failed to get token at [%s]", dateTime), e)));
+                                   e -> new EventStoreException(format("Failed to get token at [%s]", dateTime))));
         if (index == null) {
             return null;
         }
