--- conflicted
+++ resolved
@@ -36,12 +36,7 @@
     }
 
     @Override
-<<<<<<< HEAD
-    public Object handle(UnitOfWork<T> unitOfWork, InterceptorChain interceptorChain) throws Exception {
-=======
-    @SuppressWarnings("unchecked")
-    public Object handle(UnitOfWork<? extends T> unitOfWork, InterceptorChain<? extends T> interceptorChain) throws Exception {
->>>>>>> d463efd0
+    public Object handle(UnitOfWork<? extends T> unitOfWork, InterceptorChain interceptorChain) throws Exception {
         Transaction transaction = transactionManager.startTransaction();
         unitOfWork.onCommit(u -> transaction.commit());
         unitOfWork.onRollback(u -> transaction.rollback());
