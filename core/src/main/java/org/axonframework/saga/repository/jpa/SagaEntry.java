/*
 * Copyright (c) 2010-2011. Axon Framework
 *
 * Licensed under the Apache License, Version 2.0 (the "License");
 * you may not use this file except in compliance with the License.
 * You may obtain a copy of the License at
 *
 *     http://www.apache.org/licenses/LICENSE-2.0
 *
 * Unless required by applicable law or agreed to in writing, software
 * distributed under the License is distributed on an "AS IS" BASIS,
 * WITHOUT WARRANTIES OR CONDITIONS OF ANY KIND, either express or implied.
 * See the License for the specific language governing permissions and
 * limitations under the License.
 */

package org.axonframework.saga.repository.jpa;

import org.axonframework.saga.Saga;
import org.axonframework.serializer.SerializedObject;
import org.axonframework.serializer.Serializer;
import org.axonframework.serializer.SimpleSerializedObject;

import javax.persistence.Basic;
import javax.persistence.Entity;
import javax.persistence.Id;
import javax.persistence.Lob;

/**
 * Java Persistence Entity allowing sagas to be stored in a relational database.
 *
 * @author Allard Buijze
 * @since 0.7
 */
@Entity
public class SagaEntry {

    @SuppressWarnings({"FieldCanBeLocal", "UnusedDeclaration"})
    @Id
    private String sagaId; // NOSONAR

    @Basic
    private String sagaType;
    @Basic
    private int revision;
    @Lob
    private byte[] serializedSaga;

    /**
     * Constructs a new SagaEntry for the given <code>saga</code>. The given saga must be serializable. The provided
     * saga is not modified by this operation.
     *
     * @param saga       The saga to store
     * @param serializer The serialization mechanism to convert the Saga to a byte stream
     */
    public SagaEntry(Saga saga, Serializer serializer) {
        this.sagaId = saga.getSagaIdentifier();
        SerializedObject<byte[]> serialized = serializer.serialize(saga, byte[].class);
        this.serializedSaga = serialized.getData();
        this.sagaType = serialized.getType().getName();
        this.revision = serialized.getType().getRevision();
    }

    /**
     * Returns the Saga instance stored in this entry.
     *
     * @param serializer The serializer to decode the Saga
     * @return the Saga instance stored in this entry
     */
    public Saga getSaga(Serializer serializer) {
<<<<<<< HEAD
        return (Saga) serializer.deserialize(new SimpleSerializedObject(serializedSaga, sagaType, revision)).get(0);
    }

    /**
     * Returns the Identifier of the Saga stored in this entry.
     *
     * @return the Identifier of the Saga stored in this entry
     */
    public String getSagaId() {
        return sagaId;
=======
        return (Saga) serializer.deserialize(new SimpleSerializedObject<byte[]>(serializedSaga, byte[].class,
                                                                                sagaType, revision));
>>>>>>> af65ddb7
    }

    /**
     * Constructor required by JPA. Do not use.
     *
     * @see #SagaEntry(org.axonframework.saga.Saga, org.axonframework.serializer.Serializer)
     */
    protected SagaEntry() {
        // required by JPA
    }
}
<|MERGE_RESOLUTION|>--- conflicted
+++ resolved
@@ -1,96 +1,83 @@
-/*
- * Copyright (c) 2010-2011. Axon Framework
- *
- * Licensed under the Apache License, Version 2.0 (the "License");
- * you may not use this file except in compliance with the License.
- * You may obtain a copy of the License at
- *
- *     http://www.apache.org/licenses/LICENSE-2.0
- *
- * Unless required by applicable law or agreed to in writing, software
- * distributed under the License is distributed on an "AS IS" BASIS,
- * WITHOUT WARRANTIES OR CONDITIONS OF ANY KIND, either express or implied.
- * See the License for the specific language governing permissions and
- * limitations under the License.
- */
-
-package org.axonframework.saga.repository.jpa;
-
-import org.axonframework.saga.Saga;
-import org.axonframework.serializer.SerializedObject;
-import org.axonframework.serializer.Serializer;
-import org.axonframework.serializer.SimpleSerializedObject;
-
-import javax.persistence.Basic;
-import javax.persistence.Entity;
-import javax.persistence.Id;
-import javax.persistence.Lob;
-
-/**
- * Java Persistence Entity allowing sagas to be stored in a relational database.
- *
- * @author Allard Buijze
- * @since 0.7
- */
-@Entity
-public class SagaEntry {
-
-    @SuppressWarnings({"FieldCanBeLocal", "UnusedDeclaration"})
-    @Id
-    private String sagaId; // NOSONAR
-
-    @Basic
-    private String sagaType;
-    @Basic
-    private int revision;
-    @Lob
-    private byte[] serializedSaga;
-
-    /**
-     * Constructs a new SagaEntry for the given <code>saga</code>. The given saga must be serializable. The provided
-     * saga is not modified by this operation.
-     *
-     * @param saga       The saga to store
-     * @param serializer The serialization mechanism to convert the Saga to a byte stream
-     */
-    public SagaEntry(Saga saga, Serializer serializer) {
-        this.sagaId = saga.getSagaIdentifier();
-        SerializedObject<byte[]> serialized = serializer.serialize(saga, byte[].class);
-        this.serializedSaga = serialized.getData();
-        this.sagaType = serialized.getType().getName();
-        this.revision = serialized.getType().getRevision();
-    }
-
-    /**
-     * Returns the Saga instance stored in this entry.
-     *
-     * @param serializer The serializer to decode the Saga
-     * @return the Saga instance stored in this entry
-     */
-    public Saga getSaga(Serializer serializer) {
-<<<<<<< HEAD
-        return (Saga) serializer.deserialize(new SimpleSerializedObject(serializedSaga, sagaType, revision)).get(0);
-    }
-
-    /**
-     * Returns the Identifier of the Saga stored in this entry.
-     *
-     * @return the Identifier of the Saga stored in this entry
-     */
-    public String getSagaId() {
-        return sagaId;
-=======
-        return (Saga) serializer.deserialize(new SimpleSerializedObject<byte[]>(serializedSaga, byte[].class,
-                                                                                sagaType, revision));
->>>>>>> af65ddb7
-    }
-
-    /**
-     * Constructor required by JPA. Do not use.
-     *
-     * @see #SagaEntry(org.axonframework.saga.Saga, org.axonframework.serializer.Serializer)
-     */
-    protected SagaEntry() {
-        // required by JPA
-    }
-}
+/*
+ * Copyright (c) 2010-2011. Axon Framework
+ *
+ * Licensed under the Apache License, Version 2.0 (the "License");
+ * you may not use this file except in compliance with the License.
+ * You may obtain a copy of the License at
+ *
+ *     http://www.apache.org/licenses/LICENSE-2.0
+ *
+ * Unless required by applicable law or agreed to in writing, software
+ * distributed under the License is distributed on an "AS IS" BASIS,
+ * WITHOUT WARRANTIES OR CONDITIONS OF ANY KIND, either express or implied.
+ * See the License for the specific language governing permissions and
+ * limitations under the License.
+ */
+
+package org.axonframework.saga.repository.jpa;
+
+import org.axonframework.saga.Saga;
+import org.axonframework.serializer.SerializedObject;
+import org.axonframework.serializer.Serializer;
+import org.axonframework.serializer.SimpleSerializedObject;
+
+import javax.persistence.Basic;
+import javax.persistence.Entity;
+import javax.persistence.Id;
+import javax.persistence.Lob;
+
+/**
+ * Java Persistence Entity allowing sagas to be stored in a relational database.
+ *
+ * @author Allard Buijze
+ * @since 0.7
+ */
+@Entity
+public class SagaEntry {
+
+    @SuppressWarnings({"FieldCanBeLocal", "UnusedDeclaration"})
+    @Id
+    private String sagaId; // NOSONAR
+
+    @Basic
+    private String sagaType;
+    @Basic
+    private int revision;
+    @Lob
+    private byte[] serializedSaga;
+
+    /**
+     * Constructs a new SagaEntry for the given <code>saga</code>. The given saga must be serializable. The provided
+     * saga is not modified by this operation.
+     *
+     * @param saga       The saga to store
+     * @param serializer The serialization mechanism to convert the Saga to a byte stream
+     */
+    public SagaEntry(Saga saga, Serializer serializer) {
+        this.sagaId = saga.getSagaIdentifier();
+        SerializedObject<byte[]> serialized = serializer.serialize(saga, byte[].class);
+        this.serializedSaga = serialized.getData();
+        this.sagaType = serialized.getType().getName();
+        this.revision = serialized.getType().getRevision();
+    }
+
+    /**
+     * Returns the Saga instance stored in this entry.
+     *
+     * @param serializer The serializer to decode the Saga
+     * @return the Saga instance stored in this entry
+     */
+    public Saga getSaga(Serializer serializer) {
+        return (Saga) serializer.deserialize(new SimpleSerializedObject<byte[]>(serializedSaga, byte[].class,
+                                                                                sagaType, revision)).get(0);
+    }
+
+    /**
+     * Constructor required by JPA. Do not use.
+     *
+     * @see #SagaEntry(org.axonframework.saga.Saga, org.axonframework.serializer.Serializer)
+     */
+    protected SagaEntry() {
+        // required by JPA
+    }
+}