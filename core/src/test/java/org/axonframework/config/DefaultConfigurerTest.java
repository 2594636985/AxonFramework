--- conflicted
+++ resolved
@@ -102,30 +102,14 @@
 
     @Test
     public void defaultConfigurationWithTrackingProcessorConfigurationInMainConfig() {
-<<<<<<< HEAD
         Configurer configurer = DefaultConfigurer.defaultConfiguration();
         configurer.eventProcessing()
-                  .registerEventHandler(c -> (EventListener) event -> {
-                  });
+                  .registerEventHandler(c -> (EventMessageHandler) event -> null);
         Configuration config = configurer
                 .registerComponent(TrackingEventProcessorConfiguration.class,
                                    c -> TrackingEventProcessorConfiguration.forParallelProcessing(2))
                 .configureEmbeddedEventStore(c -> new InMemoryEventStorageEngine())
                 .start();
-=======
-        Configuration config = DefaultConfigurer.defaultConfiguration()
-                                                .registerComponent(TrackingEventProcessorConfiguration.class,
-                                                                   c -> TrackingEventProcessorConfiguration
-                                                                           .forParallelProcessing(2))
-                                                .configureEmbeddedEventStore(c -> new InMemoryEventStorageEngine())
-                                                .registerModule(new EventProcessingConfiguration()
-                                                        .usingTrackingProcessors())
-                                                .registerModule(
-                                                        new EventHandlingConfiguration()
-                                                                .registerEventHandler(c -> (EventMessageHandler) event -> null)
-                                                )
-                                                .start();
->>>>>>> 2964879d
         try {
             TrackingEventProcessor processor = config.eventProcessingConfiguration().eventProcessor(getClass().getPackage().getName(), TrackingEventProcessor.class)
                                                      .orElseThrow(RuntimeException::new);
@@ -137,7 +121,6 @@
 
     @Test
     public void defaultConfigurationWithTrackingProcessorExplicitlyConfigured() {
-<<<<<<< HEAD
         Configurer configurer = DefaultConfigurer.defaultConfiguration();
         String processorName = "myProcessor";
         configurer.eventProcessing()
@@ -146,23 +129,10 @@
                                                   c -> TrackingEventProcessorConfiguration.forParallelProcessing(2))
                   .byDefaultAssignTo(processorName)
                   .registerDefaultSequencingPolicy(c -> new FullConcurrencyPolicy())
-                  .registerEventHandler(c -> (EventListener) event -> {
-                  });
+                  .registerEventHandler(c -> (EventMessageHandler) event -> null);
         Configuration config = configurer
                 .configureEmbeddedEventStore(c -> new InMemoryEventStorageEngine())
                 .start();
-=======
-        Configuration config = DefaultConfigurer.defaultConfiguration()
-                                                .configureEmbeddedEventStore(c -> new InMemoryEventStorageEngine())
-                                                .registerModule(
-                                                        new EventHandlingConfiguration()
-                                                                .usingTrackingProcessors(
-                                                                        c -> TrackingEventProcessorConfiguration.forParallelProcessing(2),
-                                                                        c -> new FullConcurrencyPolicy())
-                                                                .registerEventHandler(c -> (EventMessageHandler) event -> null)
-                                                )
-                                                .start();
->>>>>>> 2964879d
         try {
             TrackingEventProcessor processor = config.eventProcessingConfiguration()
                                                      .eventProcessor(processorName, TrackingEventProcessor.class)
