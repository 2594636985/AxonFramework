--- conflicted
+++ resolved
@@ -19,11 +19,7 @@
     <parent>
         <artifactId>axon</artifactId>
         <groupId>org.axonframework</groupId>
-<<<<<<< HEAD
         <version>3.2-SNAPSHOT</version>
-=======
-        <version>3.1.3-SNAPSHOT</version>
->>>>>>> 37e79715
     </parent>
     <modelVersion>4.0.0</modelVersion>
 
