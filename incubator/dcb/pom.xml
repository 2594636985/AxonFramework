--- conflicted
+++ resolved
@@ -1,83 +1,79 @@
-<?xml version="1.0" encoding="UTF-8"?>
-<!--
-  ~ Copyright (c) 2010-2011. Axon Framework
-  ~
-  ~ Licensed under the Apache License, Version 2.0 (the "License");
-  ~ you may not use this file except in compliance with the License.
-  ~ You may obtain a copy of the License at
-  ~
-  ~     http://www.apache.org/licenses/LICENSE-2.0
-  ~
-  ~ Unless required by applicable law or agreed to in writing, software
-  ~ distributed under the License is distributed on an "AS IS" BASIS,
-  ~ WITHOUT WARRANTIES OR CONDITIONS OF ANY KIND, either express or implied.
-  ~ See the License for the specific language governing permissions and
-  ~ limitations under the License.
-  -->
-
-<project xmlns="http://maven.apache.org/POM/4.0.0" xmlns:xsi="http://www.w3.org/2001/XMLSchema-instance" xsi:schemaLocation="http://maven.apache.org/POM/4.0.0 http://maven.apache.org/xsd/maven-4.0.0.xsd">
-    <parent>
-        <groupId>org.axonframework</groupId>
-        <artifactId>axon</artifactId>
-<<<<<<< HEAD
-        <version>1.3</version>
-=======
-        <version>1.4-SNAPSHOT</version>
->>>>>>> b3d5c0f4
-        <relativePath>../../pom.xml</relativePath>
-    </parent>
-    <modelVersion>4.0.0</modelVersion>
-
-    <groupId>org.axonframework.incubator</groupId>
-    <artifactId>axon-dcb</artifactId>
-
-    <name>Axon Framework - Distributed Command Bus</name>
-    <description>Module containing classes to distribute command handling over a number of nodes.</description>
-
-    <dependencies>
-        <dependency>
-            <groupId>org.jgroups</groupId>
-            <artifactId>jgroups</artifactId>
-            <version>2.12.1.Final</version>
-            <optional>true</optional>
-        </dependency>
-        <dependency>
-            <groupId>${project.parent.groupId}</groupId>
-            <artifactId>axon-core</artifactId>
-            <version>${project.parent.version}</version>
-        </dependency>
-        <dependency>
-            <groupId>org.slf4j</groupId>
-            <artifactId>slf4j-api</artifactId>
-            <version>${slf4j.version}</version>
-        </dependency>
-        <dependency>
-            <groupId>org.slf4j</groupId>
-            <artifactId>slf4j-log4j12</artifactId>
-            <version>${slf4j.version}</version>
-            <scope>test</scope>
-        </dependency>
-        <dependency>
-            <groupId>org.slf4j</groupId>
-            <artifactId>jcl-over-slf4j</artifactId>
-            <version>${slf4j.version}</version>
-            <scope>test</scope>
-        </dependency>
-        <dependency>
-            <groupId>log4j</groupId>
-            <artifactId>log4j</artifactId>
-            <version>1.2.16</version>
-            <scope>test</scope>
-        </dependency>
-        <dependency>
-            <groupId>commons-codec</groupId>
-            <artifactId>commons-codec</artifactId>
-            <version>1.4</version>
-        </dependency>
-        <dependency>
-            <groupId>commons-io</groupId>
-            <artifactId>commons-io</artifactId>
-            <version>2.0.1</version>
-        </dependency>
-    </dependencies>
-</project>
+<?xml version="1.0" encoding="UTF-8"?>
+<!--
+  ~ Copyright (c) 2010-2011. Axon Framework
+  ~
+  ~ Licensed under the Apache License, Version 2.0 (the "License");
+  ~ you may not use this file except in compliance with the License.
+  ~ You may obtain a copy of the License at
+  ~
+  ~     http://www.apache.org/licenses/LICENSE-2.0
+  ~
+  ~ Unless required by applicable law or agreed to in writing, software
+  ~ distributed under the License is distributed on an "AS IS" BASIS,
+  ~ WITHOUT WARRANTIES OR CONDITIONS OF ANY KIND, either express or implied.
+  ~ See the License for the specific language governing permissions and
+  ~ limitations under the License.
+  -->
+
+<project xmlns="http://maven.apache.org/POM/4.0.0" xmlns:xsi="http://www.w3.org/2001/XMLSchema-instance" xsi:schemaLocation="http://maven.apache.org/POM/4.0.0 http://maven.apache.org/xsd/maven-4.0.0.xsd">
+    <parent>
+        <groupId>org.axonframework</groupId>
+        <artifactId>axon</artifactId>
+        <version>1.3-SNAPSHOT</version>
+        <relativePath>../../pom.xml</relativePath>
+    </parent>
+    <modelVersion>4.0.0</modelVersion>
+
+    <groupId>org.axonframework.incubator</groupId>
+    <artifactId>axon-dcb</artifactId>
+
+    <name>Axon Framework - Distributed Command Bus</name>
+    <description>Module containing classes to distribute command handling over a number of nodes.</description>
+
+    <dependencies>
+        <dependency>
+            <groupId>org.jgroups</groupId>
+            <artifactId>jgroups</artifactId>
+            <version>2.12.1.Final</version>
+            <optional>true</optional>
+        </dependency>
+        <dependency>
+            <groupId>${project.parent.groupId}</groupId>
+            <artifactId>axon-core</artifactId>
+            <version>${project.parent.version}</version>
+        </dependency>
+        <dependency>
+            <groupId>org.slf4j</groupId>
+            <artifactId>slf4j-api</artifactId>
+            <version>${slf4j.version}</version>
+        </dependency>
+        <dependency>
+            <groupId>org.slf4j</groupId>
+            <artifactId>slf4j-log4j12</artifactId>
+            <version>${slf4j.version}</version>
+            <scope>test</scope>
+        </dependency>
+        <dependency>
+            <groupId>org.slf4j</groupId>
+            <artifactId>jcl-over-slf4j</artifactId>
+            <version>${slf4j.version}</version>
+            <scope>test</scope>
+        </dependency>
+        <dependency>
+            <groupId>log4j</groupId>
+            <artifactId>log4j</artifactId>
+            <version>1.2.16</version>
+            <scope>test</scope>
+        </dependency>
+        <dependency>
+            <groupId>commons-codec</groupId>
+            <artifactId>commons-codec</artifactId>
+            <version>1.4</version>
+        </dependency>
+        <dependency>
+            <groupId>commons-io</groupId>
+            <artifactId>commons-io</artifactId>
+            <version>2.0.1</version>
+        </dependency>
+    </dependencies>
+</project>