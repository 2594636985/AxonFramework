--- conflicted
+++ resolved
@@ -101,7 +101,6 @@
      * @param eventSerializer Serializer used to de-serialize the stored DomainEvent
      * @return The actual DomainEvent
      */
-<<<<<<< HEAD
     public List<DomainEventMessage> getDomainEvent(Serializer eventSerializer) {
         return SerializedDomainEventMessage.createDomainEventMessages(eventSerializer,
                                                                       eventIdentifier,
@@ -110,27 +109,12 @@
                                                                       new DateTime(timeStamp),
                                                                       new SimpleSerializedObject(serializedEvent
                                                                                                          .getBytes(UTF8),
+                                                                                                 byte[].class,
                                                                                                  eventType,
                                                                                                  eventRevision),
                                                                       new SerializedMetaData(serializedMetaData
-                                                                                                     .getBytes(UTF8)));
-=======
-    public DomainEventMessage getDomainEvent(Serializer eventSerializer) {
-        return new SerializedDomainEventMessage<Object>(
-                eventIdentifier,
-                aggregateIdentifier,
-                sequenceNumber,
-                new DateTime(timeStamp),
-                new LazyDeserializingObject<Object>(new SimpleSerializedObject<byte[]>(serializedEvent.getBytes(UTF8),
-                                                                                       byte[].class,
-                                                                                       eventType,
-                                                                                       eventRevision),
-                                                    eventSerializer),
-                new LazyDeserializingObject<MetaData>(new SerializedMetaData<byte[]>(serializedMetaData.getBytes(UTF8),
-                                                                                     byte[].class),
-                                                      eventSerializer)
-        );
->>>>>>> af65ddb7
+                                                                                                     .getBytes(UTF8),
+                                                                                             byte[].class));
     }
 
     /**
