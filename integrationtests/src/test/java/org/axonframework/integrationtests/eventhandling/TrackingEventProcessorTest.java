/*
 * Copyright (c) 2010-2020. Axon Framework
 *
 * Licensed under the Apache License, Version 2.0 (the "License");
 * you may not use this file except in compliance with the License.
 * You may obtain a copy of the License at
 *
 *    http://www.apache.org/licenses/LICENSE-2.0
 *
 * Unless required by applicable law or agreed to in writing, software
 * distributed under the License is distributed on an "AS IS" BASIS,
 * WITHOUT WARRANTIES OR CONDITIONS OF ANY KIND, either express or implied.
 * See the License for the specific language governing permissions and
 * limitations under the License.
 */

package org.axonframework.integrationtests.eventhandling;

import org.axonframework.common.transaction.NoTransactionManager;
import org.axonframework.common.transaction.Transaction;
import org.axonframework.common.transaction.TransactionManager;
import org.axonframework.eventhandling.EventHandlerInvoker;
import org.axonframework.eventhandling.EventMessage;
import org.axonframework.eventhandling.EventMessageHandler;
import org.axonframework.eventhandling.EventTrackerStatus;
import org.axonframework.eventhandling.GapAwareTrackingToken;
import org.axonframework.eventhandling.GenericTrackedEventMessage;
import org.axonframework.eventhandling.GlobalSequenceTrackingToken;
import org.axonframework.eventhandling.MultiEventHandlerInvoker;
import org.axonframework.eventhandling.PropagatingErrorHandler;
import org.axonframework.eventhandling.ReplayToken;
import org.axonframework.eventhandling.SimpleEventHandlerInvoker;
import org.axonframework.eventhandling.TrackedEventMessage;
import org.axonframework.eventhandling.TrackingEventProcessor;
import org.axonframework.eventhandling.TrackingEventProcessorConfiguration;
import org.axonframework.eventhandling.TrackingEventStream;
import org.axonframework.eventhandling.TrackingToken;
import org.axonframework.eventhandling.tokenstore.TokenStore;
import org.axonframework.eventhandling.tokenstore.UnableToClaimTokenException;
import org.axonframework.eventhandling.tokenstore.inmemory.InMemoryTokenStore;
import org.axonframework.eventsourcing.eventstore.EmbeddedEventStore;
import org.axonframework.eventsourcing.eventstore.inmemory.InMemoryEventStorageEngine;
import org.axonframework.integrationtests.utils.MockException;
import org.axonframework.messaging.StreamableMessageSource;
import org.axonframework.messaging.unitofwork.CurrentUnitOfWork;
import org.axonframework.serialization.SerializationException;
import org.hamcrest.CoreMatchers;
import org.junit.jupiter.api.AfterEach;
import org.junit.jupiter.api.BeforeEach;
import org.junit.jupiter.api.Test;
import org.junit.jupiter.api.Timeout;
import org.mockito.InOrder;
import org.springframework.test.annotation.DirtiesContext;

import java.util.ArrayList;
import java.util.Collections;
import java.util.HashSet;
import java.util.Iterator;
import java.util.LinkedList;
import java.util.List;
import java.util.Map;
import java.util.Optional;
import java.util.Queue;
import java.util.Set;
import java.util.UUID;
import java.util.concurrent.CompletableFuture;
import java.util.concurrent.CopyOnWriteArrayList;
import java.util.concurrent.CountDownLatch;
import java.util.concurrent.TimeUnit;
import java.util.concurrent.atomic.AtomicBoolean;
import java.util.concurrent.atomic.AtomicInteger;
import java.util.concurrent.atomic.AtomicReference;
import java.util.function.Consumer;
import java.util.function.Predicate;
import java.util.function.Supplier;
import java.util.function.UnaryOperator;

import static java.util.Arrays.asList;
import static java.util.Collections.emptySortedSet;
import static java.util.Collections.singleton;
import static java.util.stream.Collectors.toList;
import static org.axonframework.eventhandling.EventUtils.asTrackedEventMessage;
import static org.axonframework.integrationtests.utils.AssertUtils.assertWithin;
import static org.axonframework.integrationtests.utils.EventTestUtils.createEvent;
import static org.axonframework.integrationtests.utils.EventTestUtils.createEvents;
import static org.hamcrest.MatcherAssert.assertThat;
import static org.junit.jupiter.api.Assertions.assertArrayEquals;
import static org.junit.jupiter.api.Assertions.assertEquals;
import static org.junit.jupiter.api.Assertions.assertFalse;
import static org.junit.jupiter.api.Assertions.assertNotNull;
import static org.junit.jupiter.api.Assertions.assertNull;
import static org.junit.jupiter.api.Assertions.assertThrows;
import static org.junit.jupiter.api.Assertions.assertTrue;
import static org.junit.jupiter.api.Assertions.fail;
import static org.mockito.Mockito.any;
import static org.mockito.Mockito.anyInt;
import static org.mockito.Mockito.anyString;
import static org.mockito.Mockito.atLeastOnce;
import static org.mockito.Mockito.doAnswer;
import static org.mockito.Mockito.doReturn;
import static org.mockito.Mockito.doThrow;
import static org.mockito.Mockito.eq;
import static org.mockito.Mockito.inOrder;
import static org.mockito.Mockito.isNull;
import static org.mockito.Mockito.mock;
import static org.mockito.Mockito.never;
import static org.mockito.Mockito.spy;
import static org.mockito.Mockito.times;
import static org.mockito.Mockito.verify;
import static org.mockito.Mockito.when;

/**
 * Test class validating the {@link TrackingEventProcessor}.
 *
 * @author Rene de Waele
 */
class TrackingEventProcessorTest {

    private TrackingEventProcessor testSubject;
    private EmbeddedEventStore eventBus;
    private TokenStore tokenStore;
    private EventHandlerInvoker eventHandlerInvoker;
    private EventMessageHandler mockHandler;
    private List<Long> sleepInstructions;
    private TransactionManager mockTransactionManager;
    private Transaction mockTransaction;

    private static TrackingEventStream trackingEventStreamOf(Iterator<TrackedEventMessage<?>> iterator) {
        return trackingEventStreamOf(iterator, c -> {
        });
    }

    private static TrackingEventStream trackingEventStreamOf(Iterator<TrackedEventMessage<?>> iterator,
                                                             Consumer<Class<?>> blacklistListener) {
        return new TrackingEventStream() {
            private boolean hasPeeked;
            private TrackedEventMessage<?> peekEvent;

            @Override
            public Optional<TrackedEventMessage<?>> peek() {
                if (!hasPeeked) {
                    if (!hasNextAvailable()) {
                        return Optional.empty();
                    }
                    peekEvent = iterator.next();
                    hasPeeked = true;
                }
                return Optional.of(peekEvent);
            }

            @Override
            public boolean hasNextAvailable(int timeout, TimeUnit unit) {
                if (timeout > 0) {
                    // To keep tests speedy, we don't wait, but we do give other threads a chance
                    Thread.yield();
                }
                return hasPeeked || iterator.hasNext();
            }

            @Override
            public TrackedEventMessage<?> nextAvailable() {
                if (!hasPeeked) {
                    return iterator.next();
                }
                TrackedEventMessage<?> result = peekEvent;
                peekEvent = null;
                hasPeeked = false;
                return result;
            }

            @Override
            public void close() {

            }

            @Override
            public void blacklist(TrackedEventMessage<?> ignoredMessage) {
                blacklistListener.accept(ignoredMessage.getPayloadType());
            }
        };
    }

    @BeforeEach
    void setUp() {
        tokenStore = spy(new InMemoryTokenStore());
        mockHandler = mock(EventMessageHandler.class);
        when(mockHandler.canHandle(any())).thenReturn(true);
        when(mockHandler.supportsReset()).thenReturn(true);
        eventHandlerInvoker = spy(
                SimpleEventHandlerInvoker.builder()
                                         .eventHandlers(mockHandler)
                                         .listenerInvocationErrorHandler(PropagatingErrorHandler.instance())
                                         .build()
        );
        mockTransaction = mock(Transaction.class);
        mockTransactionManager = mock(TransactionManager.class);
        when(mockTransactionManager.startTransaction()).thenReturn(mockTransaction);

        //noinspection unchecked
        when(mockTransactionManager.fetchInTransaction(any(Supplier.class))).thenAnswer(i -> {
            Supplier<?> s = i.getArgument(0);
            return s.get();
        });
        doAnswer(i -> {
            Runnable r = i.getArgument(0);
            r.run();
            return null;
        }).when(mockTransactionManager).executeInTransaction(any(Runnable.class));
        eventBus = EmbeddedEventStore.builder().storageEngine(new InMemoryEventStorageEngine()).build();
        sleepInstructions = new CopyOnWriteArrayList<>();

        initProcessor(TrackingEventProcessorConfiguration.forSingleThreadedProcessing()
                                                         .andEventAvailabilityTimeout(100, TimeUnit.MILLISECONDS));
    }

    private void initProcessor(TrackingEventProcessorConfiguration config) {
        initProcessor(config, UnaryOperator.identity());
    }

    private void initProcessor(TrackingEventProcessorConfiguration config,
                               UnaryOperator<TrackingEventProcessor.Builder> customization) {
        TrackingEventProcessor.Builder eventProcessorBuilder =
                TrackingEventProcessor.builder()
                                      .name("test")
                                      .eventHandlerInvoker(eventHandlerInvoker)
                                      .messageSource(eventBus)
                                      .trackingEventProcessorConfiguration(config)
                                      .tokenStore(tokenStore)
                                      .transactionManager(mockTransactionManager);
        testSubject = new TrackingEventProcessor(customization.apply(eventProcessorBuilder)) {
            @Override
            protected void doSleepFor(long millisToSleep) {
                if (isRunning()) {
                    sleepInstructions.add(millisToSleep);
                    Thread.yield();
                }
            }
        };
    }

    @AfterEach
    void tearDown() {
        testSubject.shutDown();
        eventBus.shutDown();
    }

    @Test
    void testPublishedEventsGetPassedToHandler() throws Exception {
        CountDownLatch countDownLatch = new CountDownLatch(2);
        doAnswer(invocation -> {
            countDownLatch.countDown();
            return null;
        }).when(mockHandler).handle(any());
        testSubject.start();
        // Give it a bit of time to start
        Thread.sleep(200);
        eventBus.publish(createEvents(2));
        assertTrue(countDownLatch.await(5, TimeUnit.SECONDS), "Expected Handler to have received 2 published events");
    }

    @Test
    void testBlacklist() throws Exception {
        when(mockHandler.canHandle(any())).thenReturn(false);
        when(mockHandler.canHandleType(String.class)).thenReturn(false);
        Set<Class<?>> blacklisted = new HashSet<>();

        EmbeddedEventStore mockEventBus = mock(EmbeddedEventStore.class);
        TrackingToken trackingToken = new GlobalSequenceTrackingToken(0);
        List<TrackedEventMessage<?>> events =
                createEvents(2).stream().map(event -> asTrackedEventMessage(event, trackingToken)).collect(toList());
        when(mockEventBus.openStream(null)).thenReturn(trackingEventStreamOf(events.iterator(), blacklisted::add));
        testSubject = TrackingEventProcessor.builder()
                                            .name("test")
                                            .eventHandlerInvoker(eventHandlerInvoker)
                                            .messageSource(mockEventBus)
                                            .tokenStore(tokenStore)
                                            .transactionManager(NoTransactionManager.INSTANCE)
                                            .build();
        testSubject.start();
        Thread.sleep(200);
        assertEquals(1, blacklisted.size());
        assertTrue(blacklisted.contains(String.class));
    }

    @Test
    void testProcessorExposesErrorStateOnHandlerException() throws Exception {
        doReturn(Object.class).when(mockHandler).getTargetType();
        AtomicBoolean errorFlag = new AtomicBoolean(true);
        doAnswer(invocation -> {
            if (errorFlag.get()) {
                throw new MockException("Simulating issues");
            }
            return null;
        }).when(mockHandler).handle(any());
        int segmentId = 0;

        testSubject.start();
        eventBus.publish(createEvents(2));

        assertWithin(2, TimeUnit.SECONDS, () -> {
            EventTrackerStatus status = testSubject.processingStatus().get(segmentId);
            assertNotNull(status);
            assertTrue(status.isErrorState());
            assertEquals(MockException.class, status.getError().getClass());
        });

        errorFlag.set(false);

        assertWithin(5, TimeUnit.SECONDS, () -> {
            EventTrackerStatus status = testSubject.processingStatus().get(segmentId);
            assertNotNull(status);
            assertFalse(status.isErrorState());
            assertNull(status.getError());
        });
    }

    @Test
    void testHandlerIsInvokedInTransactionScope() throws Exception {
        CountDownLatch countDownLatch = new CountDownLatch(1);
        AtomicInteger counter = new AtomicInteger();
        AtomicInteger counterAtHandle = new AtomicInteger();
        when(mockTransactionManager.startTransaction()).thenAnswer(i -> {
            counter.incrementAndGet();
            return mockTransaction;
        });
        doAnswer(i -> counter.decrementAndGet()).when(mockTransaction).rollback();
        doAnswer(i -> counter.decrementAndGet()).when(mockTransaction).commit();
        doAnswer(invocation -> {
            counterAtHandle.set(counter.get());
            countDownLatch.countDown();
            return null;
        }).when(mockHandler).handle(any());
        testSubject.start();
        // Give it a bit of time to start
        Thread.sleep(200);
        eventBus.publish(createEvents(2));
        assertTrue(countDownLatch.await(5, TimeUnit.SECONDS), "Expected Handler to have received 2 published events");
        assertEquals(1, counterAtHandle.get());
    }

    @Test
    void testProcessorStopsOnNonTransientExceptionWhenLoadingToken() {
        doThrow(new SerializationException("Faking a serialization issue")).when(tokenStore).fetchToken("test", 0);

        testSubject.start();

        assertWithin(
                1, TimeUnit.SECONDS, () -> assertFalse(testSubject.isRunning(), "Expected processor to have stopped")
        );
        assertWithin(
                1, TimeUnit.SECONDS, () -> assertTrue(testSubject.isError(), "Expected processor to set the error flag")
        );
        assertEquals(Collections.emptyList(), sleepInstructions);
    }

    @Test
    void testProcessorRetriesOnTransientExceptionWhenLoadingToken() throws Exception {
        CountDownLatch countDownLatch = new CountDownLatch(1);
        doAnswer(invocation -> {
            countDownLatch.countDown();
            return null;
        }).when(mockHandler).handle(any());

        doThrow(new RuntimeException("Faking a recoverable issue"))
                .doCallRealMethod()
                .when(tokenStore).fetchToken("test", 0);

        testSubject.start();

        eventBus.publish(createEvent());

        assertTrue(countDownLatch.await(5, TimeUnit.SECONDS), "Expected Handler to have received published event");
        assertTrue(testSubject.isRunning());
        assertFalse(testSubject.isError());
        assertEquals(Collections.singletonList(5000L), sleepInstructions);
    }

    @Test
    void testTokenIsStoredWhenEventIsRead() throws Exception {
        CountDownLatch countDownLatch = new CountDownLatch(1);
        testSubject.registerHandlerInterceptor(((unitOfWork, interceptorChain) -> {
            unitOfWork.onCleanup(uow -> countDownLatch.countDown());
            return interceptorChain.proceed();
        }));
        eventBus.publish(createEvent());
        testSubject.start();
        assertTrue(countDownLatch.await(5, TimeUnit.SECONDS), "Expected Unit of Work to have reached clean up phase");
        verify(tokenStore).storeToken(any(), eq(testSubject.getName()), eq(0));
        assertNotNull(tokenStore.fetchToken(testSubject.getName(), 0));
    }

    @Test
    void testTokenIsExtendedAtStartAndStoredAtEndOfEventBatch_WithStoringTokensAfterProcessingSetting()
            throws Exception {
        initProcessor(
                TrackingEventProcessorConfiguration.forSingleThreadedProcessing().andBatchSize(100),
                TrackingEventProcessor.Builder::storingTokensAfterProcessing
        );
        CountDownLatch countDownLatch = new CountDownLatch(2);
        AtomicInteger invocationsInUnitOfWork = new AtomicInteger();
        doAnswer(i -> {
            if (CurrentUnitOfWork.isStarted()) {
                invocationsInUnitOfWork.incrementAndGet();
            }
            return i.callRealMethod();
        }).when(tokenStore).extendClaim(anyString(), anyInt());
        testSubject.registerHandlerInterceptor(((unitOfWork, interceptorChain) -> {
            unitOfWork.onCleanup(uow -> countDownLatch.countDown());
            return interceptorChain.proceed();
        }));
        testSubject.start();
        eventBus.publish(createEvents(2));
        assertTrue(
                countDownLatch.await(5, TimeUnit.SECONDS),
                "Expected Unit of Work to have reached clean up phase for 2 messages"
        );
        InOrder inOrder = inOrder(tokenStore);
        inOrder.verify(tokenStore, times(1)).extendClaim(eq(testSubject.getName()), anyInt());
        inOrder.verify(tokenStore, atLeastOnce()).storeToken(any(), any(), anyInt());

        assertNotNull(tokenStore.fetchToken(testSubject.getName(), 0));
        assertEquals(
                1, invocationsInUnitOfWork.get(),
                "Unexpected number of invocations of token extension in unit of work"
        );
    }

    @Test
    void testTokenStoredAtEndOfEventBatchAndNotExtendedWhenUsingANoTransactionManager() throws Exception {
        TrackingEventProcessorConfiguration tepConfig =
                TrackingEventProcessorConfiguration.forSingleThreadedProcessing().andBatchSize(100);
        testSubject = TrackingEventProcessor.builder()
                                            .name("test")
                                            .eventHandlerInvoker(eventHandlerInvoker)
                                            .trackingEventProcessorConfiguration(tepConfig)
                                            .messageSource(eventBus)
                                            .tokenStore(tokenStore)
                                            .transactionManager(NoTransactionManager.INSTANCE)
                                            .build();

        CountDownLatch countDownLatch = new CountDownLatch(2);
        AtomicInteger invocationsInUnitOfWork = new AtomicInteger();
        doAnswer(i -> {
            if (CurrentUnitOfWork.isStarted()) {
                invocationsInUnitOfWork.incrementAndGet();
            }
            return i.callRealMethod();
        }).when(tokenStore).extendClaim(anyString(), anyInt());

        testSubject.registerHandlerInterceptor(((unitOfWork, interceptorChain) -> {
            unitOfWork.onCleanup(uow -> countDownLatch.countDown());
            return interceptorChain.proceed();
        }));
        testSubject.start();
        eventBus.publish(createEvents(2));
        assertTrue(
                countDownLatch.await(5, TimeUnit.SECONDS),
                "Expected Unit of Work to have reached clean up phase for 2 messages"
        );

        verify(tokenStore, times(1)).storeToken(any(), any(), anyInt());
        assertNotNull(tokenStore.fetchToken(testSubject.getName(), 0));

        assertEquals(
                1, invocationsInUnitOfWork.get(),
                "Unexpected number of invocations of token extension in unit of work"
        );
    }

    @Test
    void testTokenStoredAtEndOfEventBatchAndNotExtendedWhenTransactionManagerIsConfigured() throws Exception {
        TrackingEventProcessorConfiguration tepConfig =
                TrackingEventProcessorConfiguration.forSingleThreadedProcessing().andBatchSize(100);
        testSubject = TrackingEventProcessor.builder()
                                            .name("test")
                                            .eventHandlerInvoker(eventHandlerInvoker)
                                            .trackingEventProcessorConfiguration(tepConfig)
                                            .messageSource(eventBus)
                                            .tokenStore(tokenStore)
                                            .transactionManager(() -> mock(Transaction.class))
                                            .build();

        CountDownLatch countDownLatch = new CountDownLatch(2);
        AtomicInteger invocationsInUnitOfWork = new AtomicInteger();
        doAnswer(i -> {
            if (CurrentUnitOfWork.isStarted()) {
                invocationsInUnitOfWork.incrementAndGet();
                fail("Did not expect an invocation in a Unit of Work");
            }
            return i.callRealMethod();
        }).when(tokenStore).extendClaim(anyString(), anyInt());

        testSubject.registerHandlerInterceptor(((unitOfWork, interceptorChain) -> {
            unitOfWork.onCleanup(uow -> countDownLatch.countDown());
            return interceptorChain.proceed();
        }));
        testSubject.start();
        eventBus.publish(createEvents(2));
        assertTrue(
                countDownLatch.await(5, TimeUnit.SECONDS),
                "Expected Unit of Work to have reached clean up phase for 2 messages"
        );

        verify(tokenStore, times(1)).storeToken(any(), any(), anyInt());
        assertNotNull(tokenStore.fetchToken(testSubject.getName(), 0));

        assertEquals(
                0, invocationsInUnitOfWork.get(),
                "Unexpected number of invocations of token extension in unit of work"
        );
    }

    @Test
    void testTokenStoredAtEndOfEventBatchAndExtendedWhenTokenClaimIntervalExceeded() throws Exception {
        TrackingEventProcessorConfiguration tepConfig =
                TrackingEventProcessorConfiguration.forSingleThreadedProcessing()
                                                   .andEventAvailabilityTimeout(10, TimeUnit.MILLISECONDS);
        testSubject = TrackingEventProcessor.builder()
                                            .name("test")
                                            .trackingEventProcessorConfiguration(tepConfig)
                                            .eventHandlerInvoker(eventHandlerInvoker)
                                            .messageSource(eventBus)
                                            .tokenStore(tokenStore)
                                            .transactionManager(NoTransactionManager.INSTANCE)
                                            .build();
        CountDownLatch countDownLatch = new CountDownLatch(2);
        testSubject.registerHandlerInterceptor(((unitOfWork, interceptorChain) -> {
            unitOfWork.onCleanup(uow -> countDownLatch.countDown());
            Thread.sleep(50);
            return interceptorChain.proceed();
        }));
        testSubject.start();

        eventBus.publish(createEvents(2));
        assertTrue(
                countDownLatch.await(5, TimeUnit.SECONDS),
                "Expected Unit of Work to have reached clean up phase for 2 messages"
        );

        InOrder inOrder = inOrder(tokenStore);
        inOrder.verify(tokenStore, times(1)).storeToken(any(), any(), anyInt());
        inOrder.verify(tokenStore, times(1)).extendClaim(eq(testSubject.getName()), anyInt());

        assertNotNull(tokenStore.fetchToken(testSubject.getName(), 0));
    }

    @Test
    void testTokenIsNotStoredWhenUnitOfWorkIsRolledBack() throws Exception {
        CountDownLatch countDownLatch = new CountDownLatch(1);
        testSubject.registerHandlerInterceptor(((unitOfWork, interceptorChain) -> {
            unitOfWork.onCommit(uow -> {
                throw new MockException();
            });
            return interceptorChain.proceed();
        }));
        testSubject.registerHandlerInterceptor(((unitOfWork, interceptorChain) -> {
            unitOfWork.onCleanup(uow -> countDownLatch.countDown());
            return interceptorChain.proceed();
        }));
        testSubject.start();

        eventBus.publish(createEvent());
        assertTrue(countDownLatch.await(5, TimeUnit.SECONDS), "Expected Unit of Work to have reached clean up phase");
        assertThat(
                tokenStore.fetchToken(testSubject.getName(), 0),
                CoreMatchers.anyOf(CoreMatchers.nullValue(), CoreMatchers.equalTo(eventBus.createTailToken()))
        );
    }

    @Test
    void testContinueFromPreviousToken() throws Exception {
        tokenStore = new InMemoryTokenStore();
        eventBus.publish(createEvents(10));
        TrackedEventMessage<?> firstEvent = eventBus.openStream(null).nextAvailable();
        tokenStore.storeToken(firstEvent.trackingToken(), testSubject.getName(), 0);
        assertEquals(firstEvent.trackingToken(), tokenStore.fetchToken(testSubject.getName(), 0));

        List<EventMessage<?>> acknowledgedEvents = new CopyOnWriteArrayList<>();
        CountDownLatch countDownLatch = new CountDownLatch(9);
        doAnswer(invocation -> {
            acknowledgedEvents.add((EventMessage<?>) invocation.getArguments()[0]);
            countDownLatch.countDown();
            return null;
        }).when(mockHandler).handle(any());

        testSubject = TrackingEventProcessor.builder()
                                            .name("test")
                                            .eventHandlerInvoker(eventHandlerInvoker)
                                            .messageSource(eventBus)
                                            .tokenStore(tokenStore)
                                            .transactionManager(NoTransactionManager.INSTANCE)
                                            .build();
        testSubject.start();

        assertTrue(countDownLatch.await(5, TimeUnit.SECONDS), "Expected 9 invocations on Event Handler by now");
        assertEquals(9, acknowledgedEvents.size());
    }

    @Test
    @Timeout(value = 10)
    @DirtiesContext
    void testContinueAfterPause() throws Exception {
        List<EventMessage<?>> acknowledgedEvents = new CopyOnWriteArrayList<>();
        CountDownLatch countDownLatch = new CountDownLatch(2);
        doAnswer(invocation -> {
            acknowledgedEvents.add((EventMessage<?>) invocation.getArguments()[0]);
            countDownLatch.countDown();
            return null;
        }).when(mockHandler).handle(any());
        testSubject.start();

        eventBus.publish(createEvents(2));

        assertTrue(countDownLatch.await(5, TimeUnit.SECONDS), "Expected 2 invocations on Event Handler by now");
        assertEquals(2, acknowledgedEvents.size());

        testSubject.shutDown();
        // The thread may block for 1 second waiting for a next event to pop up
        while (testSubject.activeProcessorThreads() > 0) {
            Thread.sleep(1);
            // Wait...
        }

        CountDownLatch countDownLatch2 = new CountDownLatch(2);
        doAnswer(invocation -> {
            acknowledgedEvents.add((EventMessage<?>) invocation.getArguments()[0]);
            countDownLatch2.countDown();
            return null;
        }).when(mockHandler).handle(any());

        eventBus.publish(createEvents(2));

        assertEquals(2, countDownLatch2.getCount());

        testSubject.start();

        assertTrue(countDownLatch2.await(5, TimeUnit.SECONDS), "Expected 4 invocations on Event Handler by now");
        assertEquals(4, acknowledgedEvents.size());
    }

    @Test
    @DirtiesContext
    void testProcessorGoesToRetryModeWhenOpenStreamFails() throws Exception {
        eventBus = spy(eventBus);

        tokenStore = new InMemoryTokenStore();
        eventBus.publish(createEvents(5));
        when(eventBus.openStream(any())).thenThrow(new MockException()).thenCallRealMethod();

        List<EventMessage<?>> acknowledgedEvents = new ArrayList<>();
        CountDownLatch countDownLatch = new CountDownLatch(5);
        doAnswer(invocation -> {
            acknowledgedEvents.add((EventMessage<?>) invocation.getArguments()[0]);
            countDownLatch.countDown();
            return null;
        }).when(mockHandler).handle(any());

        testSubject = TrackingEventProcessor.builder()
                                            .name("test")
                                            .eventHandlerInvoker(eventHandlerInvoker)
                                            .messageSource(eventBus)
                                            .tokenStore(tokenStore)
                                            .transactionManager(NoTransactionManager.INSTANCE)
                                            .build();
        testSubject.start();
        // Give it a bit of time to start
        Thread.sleep(200);
        assertTrue(countDownLatch.await(10, TimeUnit.SECONDS), "Expected 5 invocations on Event Handler by now");
        assertEquals(5, acknowledgedEvents.size());
        verify(eventBus, times(2)).openStream(any());
    }

    @Test
    void testFirstTokenIsStoredWhenUnitOfWorkIsRolledBackOnSecondEvent() throws Exception {
        List<? extends EventMessage<?>> events = createEvents(2);
        CountDownLatch countDownLatch = new CountDownLatch(2);
        testSubject.registerHandlerInterceptor(((unitOfWork, interceptorChain) -> {
            unitOfWork.onCommit(uow -> {
                if (uow.getMessage().equals(events.get(1))) {
                    throw new MockException();
                }
            });
            return interceptorChain.proceed();
        }));
        testSubject.registerHandlerInterceptor(((unitOfWork, interceptorChain) -> {
            unitOfWork.onCleanup(uow -> countDownLatch.countDown());
            return interceptorChain.proceed();
        }));
        testSubject.start();
        // Give it a bit of time to start
        Thread.sleep(200);

        eventBus.publish(events);
        assertTrue(countDownLatch.await(5, TimeUnit.SECONDS), "Expected Unit of Work to have reached clean up phase");
        verify(tokenStore, atLeastOnce()).storeToken(any(), any(), anyInt());
        assertNotNull(tokenStore.fetchToken(testSubject.getName(), 0));
    }

    @Test
    @DirtiesContext
    void testEventsWithTheSameTokenAreProcessedInTheSameBatch() throws Exception {
        eventBus.shutDown();

        eventBus = mock(EmbeddedEventStore.class);
        TrackingToken trackingToken = new GlobalSequenceTrackingToken(0);
        List<TrackedEventMessage<?>> events =
                createEvents(2).stream().map(event -> asTrackedEventMessage(event, trackingToken)).collect(toList());
        when(eventBus.openStream(null)).thenReturn(trackingEventStreamOf(events.iterator()));
        testSubject = TrackingEventProcessor.builder()
                                            .name("test")
                                            .eventHandlerInvoker(eventHandlerInvoker)
                                            .messageSource(eventBus)
                                            .tokenStore(tokenStore)
                                            .transactionManager(NoTransactionManager.INSTANCE)
                                            .build();

        //noinspection Duplicates
        testSubject.registerHandlerInterceptor(((unitOfWork, interceptorChain) -> {
            unitOfWork.onCommit(uow -> {
                if (uow.getMessage().equals(events.get(1))) {
                    throw new MockException();
                }
            });
            return interceptorChain.proceed();
        }));

        CountDownLatch countDownLatch = new CountDownLatch(2);

        testSubject.registerHandlerInterceptor(((unitOfWork, interceptorChain) -> {
            unitOfWork.onCleanup(uow -> countDownLatch.countDown());
            return interceptorChain.proceed();
        }));

        testSubject.start();
        // Give it a bit of time to start
        Thread.sleep(200);

        assertTrue(countDownLatch.await(5, TimeUnit.SECONDS), "Expected Unit of Work to have reached clean up phase");
        verify(tokenStore, atLeastOnce()).storeToken(any(), any(), anyInt());
        assertNull(tokenStore.fetchToken(testSubject.getName(), 0));
    }

    @Test
    void testResetCausesEventsToBeReplayed() throws Exception {
        when(mockHandler.supportsReset()).thenReturn(true);
        final List<String> handled = new CopyOnWriteArrayList<>();
        final List<String> handledInRedelivery = new CopyOnWriteArrayList<>();
        int segmentId = 0;

        //noinspection Duplicates
        doAnswer(i -> {
            EventMessage<?> message = i.getArgument(0);
            if (ReplayToken.isReplay(message)) {
                handledInRedelivery.add(message.getIdentifier());
            }
            handled.add(message.getIdentifier());
            return null;
        }).when(mockHandler).handle(any());

        eventBus.publish(createEvents(4));
        testSubject.start();
        assertWithin(1, TimeUnit.SECONDS, () -> assertEquals(4, handled.size()));
        testSubject.shutDown();
        testSubject.resetTokens();
        // Resetting twice caused problems (see issue #559)
        testSubject.resetTokens();
        testSubject.start();
        assertWithin(1, TimeUnit.SECONDS, () -> assertEquals(8, handled.size()));
        assertEquals(handled.subList(0, 4), handled.subList(4, 8));
        assertEquals(handled.subList(4, 8), handledInRedelivery);
        assertTrue(testSubject.processingStatus().get(segmentId).isReplaying());
        assertTrue(testSubject.processingStatus().get(segmentId).getCurrentPosition().isPresent());
        assertTrue(testSubject.processingStatus().get(segmentId).getResetPosition().isPresent());

        long resetPositionAtReplay = testSubject.processingStatus().get(segmentId).getCurrentPosition().getAsLong();
        eventBus.publish(createEvents(1));

        assertWithin(1, TimeUnit.SECONDS, () -> assertFalse(testSubject.processingStatus().get(segmentId).isReplaying()));
        assertWithin(1, TimeUnit.SECONDS, () -> assertFalse(testSubject.processingStatus().get(segmentId).getResetPosition().isPresent()));
        assertWithin(1, TimeUnit.SECONDS, () -> assertTrue(testSubject.processingStatus().get(segmentId).getCurrentPosition().isPresent()));
        assertWithin(1, TimeUnit.SECONDS, () -> assertTrue(testSubject.processingStatus().get(segmentId).getCurrentPosition().getAsLong() > resetPositionAtReplay));
    }

    @Test
    void testResetToPositionCausesCertainEventsToBeReplayed() throws Exception {
        when(mockHandler.supportsReset()).thenReturn(true);
        final List<String> handled = new CopyOnWriteArrayList<>();
        final List<String> handledInRedelivery = new CopyOnWriteArrayList<>();
        int segmentId = 0;

        //noinspection Duplicates
        doAnswer(i -> {
            EventMessage<?> message = i.getArgument(0);
            if (ReplayToken.isReplay(message)) {
                handledInRedelivery.add(message.getIdentifier());
            }
            handled.add(message.getIdentifier());
            return null;
        }).when(mockHandler).handle(any());

        eventBus.publish(createEvents(4));
        testSubject.start();
        assertWithin(1, TimeUnit.SECONDS, () -> assertEquals(4, handled.size()));
        testSubject.shutDown();
        testSubject.resetTokens(source -> new GlobalSequenceTrackingToken(1L));
        testSubject.start();
        assertWithin(1, TimeUnit.SECONDS, () -> assertEquals(6, handled.size()));
        assertFalse(handledInRedelivery.contains(handled.get(0)));
        assertFalse(handledInRedelivery.contains(handled.get(1)));
        assertEquals(handled.subList(2, 4), handled.subList(4, 6));
        assertEquals(handled.subList(4, 6), handledInRedelivery);
        assertTrue(testSubject.processingStatus().get(segmentId).isReplaying());
        assertTrue(testSubject.processingStatus().get(segmentId).getCurrentPosition().isPresent());
        assertTrue(testSubject.processingStatus().get(segmentId).getResetPosition().isPresent());

        long resetPositionAtReplay = testSubject.processingStatus().get(segmentId).getResetPosition().getAsLong();
        eventBus.publish(createEvents(1));

        assertWithin(1, TimeUnit.SECONDS, () -> assertFalse(testSubject.processingStatus().get(segmentId).isReplaying()));
        assertWithin(1, TimeUnit.SECONDS, () -> assertFalse(testSubject.processingStatus().get(segmentId).getResetPosition().isPresent()));
        assertWithin(1, TimeUnit.SECONDS, () -> assertTrue(testSubject.processingStatus().get(segmentId).getCurrentPosition().isPresent()));
        assertWithin(1, TimeUnit.SECONDS, () -> assertTrue(testSubject.processingStatus().get(segmentId).getCurrentPosition().getAsLong() > resetPositionAtReplay));
    }

    @Test
    void testResetOnInitializeWithTokenResetToThatToken() throws Exception {
        TrackingEventProcessorConfiguration config =
                TrackingEventProcessorConfiguration.forSingleThreadedProcessing()
                                                   .andInitialTrackingToken(ms -> new GlobalSequenceTrackingToken(1L));
        TrackingEventProcessor.Builder eventProcessorBuilder =
                TrackingEventProcessor.builder()
                                      .name("test")
                                      .eventHandlerInvoker(eventHandlerInvoker)
                                      .messageSource(eventBus)
                                      .tokenStore(tokenStore)
                                      .transactionManager(NoTransactionManager.INSTANCE)
                                      .trackingEventProcessorConfiguration(config);
        testSubject = new TrackingEventProcessor(eventProcessorBuilder) {
            @Override
            protected void doSleepFor(long millisToSleep) {
                if (isRunning()) {
                    sleepInstructions.add(millisToSleep);
                }
            }
        };
        when(mockHandler.supportsReset()).thenReturn(true);
        final List<String> handled = new CopyOnWriteArrayList<>();
        final List<String> handledInRedelivery = new CopyOnWriteArrayList<>();
        int segmentId = 0;

        //noinspection Duplicates
        doAnswer(i -> {
            EventMessage<?> message = i.getArgument(0);
            if (ReplayToken.isReplay(message)) {
                handledInRedelivery.add(message.getIdentifier());
            }
            handled.add(message.getIdentifier());
            return null;
        }).when(mockHandler).handle(any());

        eventBus.publish(createEvents(4));
        testSubject.start();
        assertWithin(1, TimeUnit.SECONDS, () -> assertEquals(2, handled.size()));
        testSubject.shutDown();
        testSubject.resetTokens();
        testSubject.start();
        assertWithin(1, TimeUnit.SECONDS, () -> assertEquals(4, handled.size()));
        assertEquals(handled.subList(0, 2), handled.subList(2, 4));
        assertEquals(handled.subList(2, 4), handledInRedelivery);
        assertTrue(testSubject.processingStatus().get(segmentId).isReplaying());
        assertTrue(testSubject.processingStatus().get(segmentId).getCurrentPosition().isPresent());
        assertTrue(testSubject.processingStatus().get(segmentId).getResetPosition().isPresent());

        long resetPositionAtReplay = testSubject.processingStatus().get(segmentId).getResetPosition().getAsLong();
        eventBus.publish(createEvents(1));

        assertWithin(1, TimeUnit.SECONDS, () -> assertFalse(testSubject.processingStatus().get(segmentId).isReplaying()));
        assertWithin(1, TimeUnit.SECONDS, () -> assertFalse(testSubject.processingStatus().get(segmentId).getResetPosition().isPresent()));
        assertWithin(1, TimeUnit.SECONDS, () -> assertTrue(testSubject.processingStatus().get(segmentId).getCurrentPosition().isPresent()));
        assertWithin(1, TimeUnit.SECONDS, () -> assertTrue(testSubject.processingStatus().get(segmentId).getCurrentPosition().getAsLong() > resetPositionAtReplay));
    }

    @Test
    void testResetBeforeStartingPerformsANormalRun() throws Exception {
        when(mockHandler.supportsReset()).thenReturn(true);
        final List<String> handled = new CopyOnWriteArrayList<>();
        final List<String> handledInRedelivery = new CopyOnWriteArrayList<>();
        int segmentId = 0;
        //noinspection Duplicates
        doAnswer(i -> {
            EventMessage<?> message = i.getArgument(0);
            if (ReplayToken.isReplay(message)) {
                handledInRedelivery.add(message.getIdentifier());
            }
            handled.add(message.getIdentifier());
            return null;
        }).when(mockHandler).handle(any());

        testSubject.resetTokens();

        testSubject.start();
        eventBus.publish(createEvents(4));
        assertWithin(1, TimeUnit.SECONDS, () -> assertEquals(4, handled.size()));
        assertEquals(0, handledInRedelivery.size());
        assertFalse(testSubject.processingStatus().get(segmentId).isReplaying());
        assertFalse(testSubject.processingStatus().get(segmentId).getResetPosition().isPresent());
        assertTrue(testSubject.processingStatus().get(segmentId).getCurrentPosition().isPresent());
        assertTrue(testSubject.processingStatus().get(segmentId).getCurrentPosition().getAsLong() > 0);
    }

    @SuppressWarnings("unchecked")
    @Test
    void testReplayFlagAvailableWhenReplayInDifferentOrder() throws Exception {
        StreamableMessageSource<TrackedEventMessage<?>> stubSource = mock(StreamableMessageSource.class);
        testSubject = TrackingEventProcessor.builder()
                                            .name("test")
                                            .eventHandlerInvoker(eventHandlerInvoker)
                                            .messageSource(stubSource)
                                            .tokenStore(tokenStore)
                                            .transactionManager(NoTransactionManager.INSTANCE)
                                            .build();

        when(stubSource.openStream(any())).thenReturn(new StubTrackingEventStream(0, 1, 2, 5))
                                          .thenReturn(new StubTrackingEventStream(0, 1, 2, 3, 4, 5, 6, 7));


        when(eventHandlerInvoker.supportsReset()).thenReturn(true);
        doReturn(true).when(eventHandlerInvoker).canHandle(any(), any());
        List<TrackingToken> firstRun = new CopyOnWriteArrayList<>();
        List<TrackingToken> replayRun = new CopyOnWriteArrayList<>();
        doAnswer(i -> {
            firstRun.add(i.<TrackedEventMessage<?>>getArgument(0).trackingToken());
            return null;
        }).when(eventHandlerInvoker).handle(any(), any());

        testSubject.start();
        assertWithin(1, TimeUnit.SECONDS, () -> assertEquals(4, firstRun.size()));
        testSubject.shutDown();

        doAnswer(i -> {
            replayRun.add(i.<TrackedEventMessage<?>>getArgument(0).trackingToken());
            return null;
        }).when(eventHandlerInvoker).handle(any(), any());

        testSubject.resetTokens();
        testSubject.start();
        assertWithin(1, TimeUnit.SECONDS, () -> assertEquals(8, replayRun.size()));

        assertEquals(GapAwareTrackingToken.newInstance(5, asList(3L, 4L)), firstRun.get(3));
        assertTrue(replayRun.get(0) instanceof ReplayToken);
        assertTrue(replayRun.get(5) instanceof ReplayToken);
        assertEquals(GapAwareTrackingToken.newInstance(6, emptySortedSet()), replayRun.get(6));
    }

    @Test
    void testResetRejectedWhileRunning() {
        testSubject.start();

        assertThrows(IllegalStateException.class, testSubject::resetTokens);
    }

    @Test
    void testResetNotSupportedWhenInvokerDoesNotSupportReset() {
        when(mockHandler.supportsReset()).thenReturn(false);
        assertFalse(testSubject.supportsReset());
    }

    @Test
    void testResetRejectedWhenInvokerDoesNotSupportReset() {
        when(mockHandler.supportsReset()).thenReturn(false);

        assertThrows(IllegalStateException.class, testSubject::resetTokens);
    }

    @Test
    void testResetRejectedIfNotAllTokensCanBeClaimed() {
        tokenStore.initializeTokenSegments("test", 4);
        when(tokenStore.fetchToken("test", 3)).thenThrow(new UnableToClaimTokenException("Mock"));

        assertThrows(UnableToClaimTokenException.class, testSubject::resetTokens);
        verify(tokenStore, never()).storeToken(isNull(), anyString(), anyInt());
    }

    @Test
    void testWhenFailureDuringInit() throws InterruptedException {
        doThrow(new RuntimeException("Faking issue during fetchSegments"))
                .doCallRealMethod()
                .when(tokenStore).fetchSegments(anyString());

        doThrow(new RuntimeException("Faking issue during initializeTokenSegments"))
                // And on further calls
                .doNothing()
                .when(tokenStore).initializeTokenSegments(anyString(), anyInt());

        testSubject.start();

        for (int i = 0; i < 250 && testSubject.activeProcessorThreads() < 1; i++) {
            Thread.sleep(10);
        }

        assertEquals(1, testSubject.activeProcessorThreads());
    }

    @Test
    void testUpdateActiveSegmentsWhenBatchIsEmpty() throws Exception {
        //noinspection unchecked
        int segmentId = 0;
        StreamableMessageSource<TrackedEventMessage<?>> stubSource = mock(StreamableMessageSource.class);
        testSubject = TrackingEventProcessor.builder()
                                            .name("test")
                                            .eventHandlerInvoker(eventHandlerInvoker)
                                            .messageSource(stubSource)
                                            .tokenStore(tokenStore)
                                            .transactionManager(NoTransactionManager.INSTANCE).build();

        when(stubSource.openStream(any())).thenReturn(new StubTrackingEventStream(0, 1, 2, 5));
        doReturn(true, false).when(eventHandlerInvoker).canHandle(any(), any());

        testSubject.start();
        // Give it a bit of time to start
        waitForStatus("processor thread started", 200, TimeUnit.MILLISECONDS, status -> status.containsKey(0));

        waitForStatus("Segment 0 caught up", 5, TimeUnit.SECONDS, status -> status.get(0).isCaughtUp());

        EventTrackerStatus eventTrackerStatus = testSubject.processingStatus().get(segmentId);
        GapAwareTrackingToken expectedToken = GapAwareTrackingToken.newInstance(5, asList(3L, 4L));
        TrackingToken lastToken = eventTrackerStatus.getTrackingToken();
        assertTrue(lastToken.covers(expectedToken));
    }

    @Test
    void testReleaseSegment() {
        testSubject.start();
        assertWithin(5, TimeUnit.SECONDS, () -> assertEquals(1, testSubject.activeProcessorThreads()));
        testSubject.releaseSegment(0, 2, TimeUnit.SECONDS);
        assertWithin(2, TimeUnit.SECONDS, () -> assertEquals(0, testSubject.activeProcessorThreads()));
        assertWithin(5, TimeUnit.SECONDS, () -> assertEquals(1, testSubject.activeProcessorThreads()));
    }

    @Test
    void testHasAvailableSegments() {
        assertEquals(1, testSubject.availableProcessorThreads());
        testSubject.start();
        assertWithin(1, TimeUnit.SECONDS, () -> assertEquals(0, testSubject.availableProcessorThreads()));
        testSubject.releaseSegment(0);
        assertWithin(2, TimeUnit.SECONDS, () -> assertEquals(1, testSubject.availableProcessorThreads()));
    }

    @Test
    @Timeout(value = 10)
    void testSplitSegments() throws InterruptedException {
        tokenStore.initializeTokenSegments(testSubject.getName(), 1);
        testSubject.start();
        waitForSegmentStart(0);
        assertTrue(testSubject.splitSegment(0).join(), "Expected split to succeed");
        assertArrayEquals(new int[]{0, 1}, tokenStore.fetchSegments(testSubject.getName()));
        waitForSegmentStart(0);
    }

    @Test
    @Timeout(value = 10)
    void testMergeSegments() throws InterruptedException {
        tokenStore.initializeTokenSegments(testSubject.getName(), 2);
        testSubject.start();
        while (testSubject.processingStatus().isEmpty()) {
            Thread.sleep(10);
        }
        int segmentId = 0;

        assertTrue(testSubject.mergeSegment(segmentId).join(), "Expected merge to succeed");
        waitForProcessingStatus(segmentId, EventTrackerStatus::isMerging);

        waitForSegmentStart(segmentId);

        assertArrayEquals(new int[]{0}, tokenStore.fetchSegments(testSubject.getName()));

        publishEvents(1);
        waitForProcessingStatus(segmentId, s -> !s.isMerging());
    }

    @Test
    @Timeout(value = 10)
    void testMergeSegments_BothClaimedByProcessor() throws Exception {
        initProcessor(TrackingEventProcessorConfiguration.forParallelProcessing(2)
                                                         .andEventAvailabilityTimeout(10, TimeUnit.MILLISECONDS)
                                                         .andBatchSize(100));
        tokenStore.initializeTokenSegments(testSubject.getName(), 2);
        List<EventMessage<?>> handledEvents = new CopyOnWriteArrayList<>();
        int segmentId = 0;

        when(mockHandler.handle(any())).thenAnswer(i -> handledEvents.add(i.getArgument(0)));

        publishEvents(10);

        testSubject.start();
        waitForActiveThreads(2);

        assertWithin(
                5, TimeUnit.SECONDS,
                () -> assertEquals(
                        10, handledEvents.stream().map(EventMessage::getIdentifier).distinct().count(),
                        "Expected message to be handled"
                )
        );

        assertFalse(testSubject.processingStatus().get(segmentId).isMerging());
        assertFalse(testSubject.processingStatus().get(segmentId).mergeCompletedPosition().isPresent());

        assertWithin(
                50, TimeUnit.MILLISECONDS,
                () -> assertTrue(testSubject.mergeSegment(segmentId).join(), "Expected merge to succeed")
        );

        EventTrackerStatus status = waitForProcessingStatus(segmentId, EventTrackerStatus::isMerging);
        assertTrue(status.mergeCompletedPosition().isPresent());
        long mergeCompletedPosition = status.mergeCompletedPosition().getAsLong();

        assertArrayEquals(new int[]{0}, tokenStore.fetchSegments(testSubject.getName()));

        publishEvents(1);
        status = waitForProcessingStatus(segmentId, s -> !s.isMerging());
        assertFalse(status.mergeCompletedPosition().isPresent());
        assertTrue(status.getCurrentPosition().isPresent());
        assertTrue(status.getCurrentPosition().getAsLong() > mergeCompletedPosition);
    }

    @Test
    @Timeout(value = 10)
    void testMergeSegments_WithExplicitReleaseOther() throws Exception {
        initProcessor(TrackingEventProcessorConfiguration.forParallelProcessing(2));
        tokenStore.initializeTokenSegments(testSubject.getName(), 2);
        List<EventMessage<?>> handledEvents = new CopyOnWriteArrayList<>();
        List<EventMessage<?>> events = new ArrayList<>();
        int segmentId = 0;
        for (int i = 0; i < 10; i++) {
            events.add(createEvent(UUID.randomUUID().toString(), 0));
        }
        when(mockHandler.handle(any())).thenAnswer(i -> handledEvents.add(i.getArgument(0)));
        eventBus.publish(events);
        testSubject.start();
        waitForActiveThreads(2);

        testSubject.releaseSegment(1);
        waitForSegmentRelease(1);

        assertWithin(
                50, TimeUnit.MILLISECONDS,
                () -> assertTrue(testSubject.mergeSegment(segmentId).join(), "Expected merge to succeed")
        );
        assertArrayEquals(new int[]{0}, tokenStore.fetchSegments(testSubject.getName()));
        waitForSegmentStart(segmentId);

        while (!Optional.ofNullable(testSubject.processingStatus().get(segmentId))
                        .map(EventTrackerStatus::isCaughtUp)
                        .orElse(false)) {
            Thread.sleep(10);
        }

        assertWithin(1, TimeUnit.SECONDS, () -> assertEquals(10, handledEvents.size()));
    }

    @Test
    @Timeout(value = 10)
    void testDoubleSplitAndMerge() throws Exception {
        tokenStore.initializeTokenSegments(testSubject.getName(), 1);
        List<EventMessage<?>> handledEvents = new CopyOnWriteArrayList<>();
        int segmentId = 0;
        when(mockHandler.handle(any())).thenAnswer(i -> handledEvents.add(i.getArgument(0)));

        publishEvents(10);

        testSubject.start();
        waitForActiveThreads(1);

        assertWithin(
                50, TimeUnit.MILLISECONDS,
                () -> assertTrue(testSubject.splitSegment(segmentId).join(), "Expected split to succeed")
        );
        waitForActiveThreads(1);

        assertWithin(
                50, TimeUnit.MILLISECONDS,
                () -> assertTrue(testSubject.splitSegment(segmentId).join(), "Expected split to succeed")
        );
        waitForActiveThreads(1);

        assertArrayEquals(new int[]{0, 1, 2}, tokenStore.fetchSegments(testSubject.getName()));

        publishEvents(20);

        waitForProcessingStatus(segmentId, EventTrackerStatus::isCaughtUp);

        assertFalse(testSubject.processingStatus().get(segmentId).isMerging());

        assertTrue(testSubject.mergeSegment(segmentId).join(), "Expected merge to succeed");
        assertArrayEquals(new int[]{0, 1}, tokenStore.fetchSegments(testSubject.getName()));

        publishEvents(10);

        waitForSegmentStart(segmentId);
        waitForProcessingStatus(segmentId, est -> est.getSegment().getMask() == 1 && est.isCaughtUp());

        assertTrue(testSubject.mergeSegment(segmentId).join(), "Expected merge to succeed");
        assertArrayEquals(new int[]{0}, tokenStore.fetchSegments(testSubject.getName()));

        assertWithin(3, TimeUnit.SECONDS, () -> assertEquals(40, handledEvents.size()));
    }

    @Test
    @Timeout(value = 10)
    void testMergeSegmentWithDifferentProcessingGroupsAndSequencingPolicies() throws Exception {
        EventMessageHandler otherHandler = mock(EventMessageHandler.class);
        when(otherHandler.canHandle(any())).thenReturn(true);
        when(otherHandler.supportsReset()).thenReturn(true);
        int segmentId = 0;
        EventHandlerInvoker mockInvoker = SimpleEventHandlerInvoker.builder()
                                                                   .eventHandlers(singleton(otherHandler))
                                                                   .sequencingPolicy(m -> 0)
                                                                   .build();
        initProcessor(
                TrackingEventProcessorConfiguration.forParallelProcessing(2).andBatchSize(5),
                builder -> builder.eventHandlerInvoker(new MultiEventHandlerInvoker(eventHandlerInvoker, mockInvoker))
        );

        List<EventMessage<?>> handledEvents = new CopyOnWriteArrayList<>();
        when(mockHandler.handle(any())).thenAnswer(i -> {
            TrackedEventMessage<?> message = i.getArgument(0);
            return handledEvents.add(message);
        });

        publishEvents(10);
        testSubject.start();

        while (testSubject.processingStatus().size() < 2
                || !testSubject.processingStatus().values().stream().allMatch(EventTrackerStatus::isCaughtUp)) {
            Thread.sleep(10);
        }

        testSubject.releaseSegment(1);

        while (testSubject.processingStatus().size() != 1
                || !testSubject.processingStatus().values().stream().allMatch(EventTrackerStatus::isCaughtUp)) {
            Thread.sleep(10);
        }

        publishEvents(10);

        testSubject.mergeSegment(segmentId);

        publishEvents(10);

        while (testSubject.processingStatus().size() != 1
                || !testSubject.processingStatus().values().stream().allMatch(EventTrackerStatus::isCaughtUp)) {
            Thread.sleep(10);
        }

        assertWithin(5, TimeUnit.SECONDS, () -> assertEquals(30, handledEvents.size()));

        Thread.sleep(100);
        assertEquals(30, handledEvents.size());
    }

    @Test
    @Timeout(value = 10)
    void testMergeSegmentsDuringReplay() throws Exception {
        initProcessor(TrackingEventProcessorConfiguration.forParallelProcessing(2));
        tokenStore.initializeTokenSegments(testSubject.getName(), 2);
        List<EventMessage<?>> handledEvents = new CopyOnWriteArrayList<>();
        List<EventMessage<?>> replayedEvents = new CopyOnWriteArrayList<>();
        int segmentId = 0;
        when(mockHandler.handle(any())).thenAnswer(i -> {
            TrackedEventMessage<?> message = i.getArgument(0);
            if (ReplayToken.isReplay(message)) {
                replayedEvents.add(message);
            } else {
                handledEvents.add(message);
            }
            return null;
        });
        for (int i = 0; i < 10; i++) {
            eventBus.publish(createEvent(UUID.randomUUID().toString(), 0));
        }
        testSubject.start();
        while (testSubject.processingStatus().size() < 2
                || !testSubject.processingStatus().values().stream().allMatch(EventTrackerStatus::isCaughtUp)) {
            Thread.sleep(10);
        }

        testSubject.shutDown();
        testSubject.resetTokens();

        testSubject.releaseSegment(1);
        testSubject.start();
        waitForActiveThreads(1);
        Thread.yield();

        CompletableFuture<Boolean> mergeResult = testSubject.mergeSegment(segmentId);

        publishEvents(20);

        assertTrue(mergeResult.join(), "Expected merge to succeed");
        assertArrayEquals(new int[]{0}, tokenStore.fetchSegments(testSubject.getName()));
        waitForSegmentStart(segmentId);

        assertWithin(10, TimeUnit.SECONDS, () -> assertEquals(30, handledEvents.size()));
        Thread.sleep(100);
        assertEquals(30, handledEvents.size());

        // Make sure replay events are only delivered once.
        assertEquals(
                replayedEvents.stream().map(EventMessage::getIdentifier).distinct().count(), replayedEvents.size()
        );
    }

    @Test
    @Timeout(value = 10)
    void testReplayDuringIncompleteMerge() throws Exception {
        initProcessor(TrackingEventProcessorConfiguration.forParallelProcessing(2));
        tokenStore.initializeTokenSegments(testSubject.getName(), 2);
        List<EventMessage<?>> handledEvents = new CopyOnWriteArrayList<>();
        List<EventMessage<?>> events = new ArrayList<>();
        int segmentId = 0;
        for (int i = 0; i < 10; i++) {
            events.add(createEvent(UUID.randomUUID().toString(), 0));
        }
        when(mockHandler.handle(any())).thenAnswer(i -> {
            TrackedEventMessage<?> message = i.getArgument(0);
            if (ReplayToken.isReplay(message)) {
                // Ignore replays
                return null;
            }
            return handledEvents.add(message);
        });
        eventBus.publish(events);

        testSubject.start();
        while (testSubject.processingStatus().size() < 2
                || !testSubject.processingStatus().values().stream().allMatch(EventTrackerStatus::isCaughtUp)) {
            Thread.sleep(10);
        }

        testSubject.releaseSegment(1);
        while (testSubject.processingStatus().containsKey(1)) {
            Thread.yield();
        }

        publishEvents(10);

        CompletableFuture<Boolean> mergeResult = testSubject.mergeSegment(segmentId);
        assertTrue(mergeResult.join(), "Expected split to succeed");

        waitForActiveThreads(1);

        testSubject.shutDown();
        testSubject.resetTokens();

        publishEvents(10);

        testSubject.start();
        waitForActiveThreads(1);

        assertArrayEquals(new int[]{0}, tokenStore.fetchSegments(testSubject.getName()));
        waitForSegmentStart(segmentId);

        while (!testSubject.processingStatus().get(segmentId).isCaughtUp()) {
            Thread.sleep(10);
        }

        // Replayed messages aren't counted
        assertEquals(30, handledEvents.size());
    }

    @Test
    @Timeout(value = 10)
    void testMergeWithIncompatibleSegmentRejected() throws InterruptedException {
        initProcessor(TrackingEventProcessorConfiguration.forParallelProcessing(3));

        testSubject.start();
        waitForActiveThreads(3);
        assertTrue(testSubject.processingStatus().containsKey(0));
        assertTrue(testSubject.processingStatus().containsKey(1));
        assertTrue(testSubject.processingStatus().containsKey(2));

        // 1 is not "mergeable" with 0, because 0 itself was already split
        testSubject.releaseSegment(0);
        testSubject.releaseSegment(2);

        testSubject.processingStatus().values().forEach(status -> assertFalse(status::isMerging));

        while (testSubject.processingStatus().size() > 1) {
            Thread.sleep(10);
        }

        CompletableFuture<Boolean> actual = testSubject.mergeSegment(1);

        assertFalse(actual.join(), "Expected merge to be rejected");
    }

    @Test
    @Timeout(value = 10)
    void testMergeWithSingleSegmentRejected() throws InterruptedException {
        int numberOfSegments = 1;
        initProcessor(TrackingEventProcessorConfiguration.forParallelProcessing(numberOfSegments));
        int segmentId = 0;

        testSubject.start();
        waitForActiveThreads(1);

        CompletableFuture<Boolean> actual = testSubject.mergeSegment(segmentId);

        assertFalse(actual.join(), "Expected merge to be rejected");
        assertFalse(testSubject.processingStatus().get(segmentId).isMerging());
    }

<<<<<<< HEAD
    @Test
    void retrievingStorageIdentifierWillCacheResults() {
        String id = testSubject.getTokenStoreIdentifier();
        InOrder inOrder = inOrder(mockTransactionManager, tokenStore);
        inOrder.verify(mockTransactionManager).fetchInTransaction(any());
        inOrder.verify(tokenStore, times(1)).retrieveStorageIdentifier();

        String id2 = testSubject.getTokenStoreIdentifier();
        // expect no extra invocations
        verify(tokenStore, times(1)).retrieveStorageIdentifier();

        assertEquals(id, id2);
    }

    private void waitForStatus(String description, long time, TimeUnit unit, Predicate<Map<Integer, EventTrackerStatus>> status) throws InterruptedException {
=======
    /**
     * This test is a follow up from issue https://github.com/AxonFramework/AxonFramework/issues/1212
     */
    @Test
    public void testThrownErrorBubblesUp() {
        AtomicReference<Throwable> thrownException = new AtomicReference<>();

        EventHandlerInvoker eventHandlerInvoker = mock(EventHandlerInvoker.class);
        when(eventHandlerInvoker.canHandle(any(), any())).thenThrow(new TestError());

        initProcessor(
                TrackingEventProcessorConfiguration.forSingleThreadedProcessing()
                                                   .andThreadFactory(name -> runnableForThread -> new Thread(() -> {
                                                       try {
                                                           runnableForThread.run();
                                                       } catch (Throwable t) {
                                                           thrownException.set(t);
                                                       }
                                                   })),
                builder -> builder.eventHandlerInvoker(eventHandlerInvoker)
        );

        eventBus.publish(createEvents(1));
        testSubject.start();

        assertWithin(2, TimeUnit.SECONDS, () -> assertTrue(testSubject.isError()));
        assertWithin(
                15, TimeUnit.SECONDS,
                () -> assertTrue(thrownException.get() instanceof TestError)
        );
    }

    private void waitForStatus(String description,
                               long time,
                               TimeUnit unit,
                               Predicate<Map<Integer, EventTrackerStatus>> status) throws InterruptedException {
>>>>>>> 70625753
        long deadline = System.currentTimeMillis() + unit.toMillis(time);
        while (!status.test(testSubject.processingStatus())) {
            if (deadline < System.currentTimeMillis()) {
                fail("Expected state '" + description + "'' within " + time + " " + unit.name());
            }
            Thread.sleep(10);
        }
    }

    @SuppressWarnings("SameParameterValue")
    private void waitForSegmentStart(int segmentId) throws InterruptedException {
        while (!testSubject.processingStatus().containsKey(segmentId)) {
            Thread.sleep(10);
        }
    }

    @SuppressWarnings("SameParameterValue")
    private void waitForSegmentRelease(int segmentId) throws InterruptedException {
        while (testSubject.processingStatus().containsKey(segmentId)) {
            Thread.sleep(10);
        }
    }

    private void waitForActiveThreads(int minimalThreadCount) throws InterruptedException {
        while (testSubject.processingStatus().size() < minimalThreadCount) {
            Thread.sleep(10);
        }
    }

    @SuppressWarnings("SameParameterValue")
    private EventTrackerStatus waitForProcessingStatus(int segmentId,
                                                       Predicate<EventTrackerStatus> expectedStatus) throws InterruptedException {
        EventTrackerStatus status = testSubject.processingStatus().get(segmentId);
        while (!Optional.ofNullable(status)
                        .map(expectedStatus::test)
                        .orElse(false)) {
            Thread.sleep(1);
            status = testSubject.processingStatus().get(segmentId);
        }
        return status;
    }

    private void publishEvents(int nrOfEvents) {
        for (int i = 0; i < nrOfEvents; i++) {
            eventBus.publish(createEvent(UUID.randomUUID().toString(), 0));
        }
    }

    private static class StubTrackingEventStream implements TrackingEventStream {

        private final Queue<TrackedEventMessage<?>> eventMessages;

        public StubTrackingEventStream(long... tokens) {
            GapAwareTrackingToken lastToken = GapAwareTrackingToken.newInstance(-1, emptySortedSet());
            eventMessages = new LinkedList<>();
            for (Long seq : tokens) {
                lastToken = lastToken.advanceTo(seq, 1000);
                eventMessages.add(new GenericTrackedEventMessage<>(lastToken, createEvent(seq)));
            }
        }

        @Override
        public Optional<TrackedEventMessage<?>> peek() {
            if (eventMessages.isEmpty()) {
                return Optional.empty();
            }
            return Optional.of(eventMessages.peek());
        }

        @Override
        public boolean hasNextAvailable(int timeout, TimeUnit unit) {
            return !eventMessages.isEmpty();
        }

        @Override
        public TrackedEventMessage<?> nextAvailable() {
            return eventMessages.poll();
        }

        @Override
        public void close() {

        }
    }

    private static class TestError extends Error {

    }
}<|MERGE_RESOLUTION|>--- conflicted
+++ resolved
@@ -775,10 +775,19 @@
         long resetPositionAtReplay = testSubject.processingStatus().get(segmentId).getCurrentPosition().getAsLong();
         eventBus.publish(createEvents(1));
 
-        assertWithin(1, TimeUnit.SECONDS, () -> assertFalse(testSubject.processingStatus().get(segmentId).isReplaying()));
-        assertWithin(1, TimeUnit.SECONDS, () -> assertFalse(testSubject.processingStatus().get(segmentId).getResetPosition().isPresent()));
-        assertWithin(1, TimeUnit.SECONDS, () -> assertTrue(testSubject.processingStatus().get(segmentId).getCurrentPosition().isPresent()));
-        assertWithin(1, TimeUnit.SECONDS, () -> assertTrue(testSubject.processingStatus().get(segmentId).getCurrentPosition().getAsLong() > resetPositionAtReplay));
+        assertWithin(1,
+                     TimeUnit.SECONDS,
+                     () -> assertFalse(testSubject.processingStatus().get(segmentId).isReplaying()));
+        assertWithin(1,
+                     TimeUnit.SECONDS,
+                     () -> assertFalse(testSubject.processingStatus().get(segmentId).getResetPosition().isPresent()));
+        assertWithin(1,
+                     TimeUnit.SECONDS,
+                     () -> assertTrue(testSubject.processingStatus().get(segmentId).getCurrentPosition().isPresent()));
+        assertWithin(1,
+                     TimeUnit.SECONDS,
+                     () -> assertTrue(testSubject.processingStatus().get(segmentId).getCurrentPosition().getAsLong()
+                                              > resetPositionAtReplay));
     }
 
     @Test
@@ -816,10 +825,19 @@
         long resetPositionAtReplay = testSubject.processingStatus().get(segmentId).getResetPosition().getAsLong();
         eventBus.publish(createEvents(1));
 
-        assertWithin(1, TimeUnit.SECONDS, () -> assertFalse(testSubject.processingStatus().get(segmentId).isReplaying()));
-        assertWithin(1, TimeUnit.SECONDS, () -> assertFalse(testSubject.processingStatus().get(segmentId).getResetPosition().isPresent()));
-        assertWithin(1, TimeUnit.SECONDS, () -> assertTrue(testSubject.processingStatus().get(segmentId).getCurrentPosition().isPresent()));
-        assertWithin(1, TimeUnit.SECONDS, () -> assertTrue(testSubject.processingStatus().get(segmentId).getCurrentPosition().getAsLong() > resetPositionAtReplay));
+        assertWithin(1,
+                     TimeUnit.SECONDS,
+                     () -> assertFalse(testSubject.processingStatus().get(segmentId).isReplaying()));
+        assertWithin(1,
+                     TimeUnit.SECONDS,
+                     () -> assertFalse(testSubject.processingStatus().get(segmentId).getResetPosition().isPresent()));
+        assertWithin(1,
+                     TimeUnit.SECONDS,
+                     () -> assertTrue(testSubject.processingStatus().get(segmentId).getCurrentPosition().isPresent()));
+        assertWithin(1,
+                     TimeUnit.SECONDS,
+                     () -> assertTrue(testSubject.processingStatus().get(segmentId).getCurrentPosition().getAsLong()
+                                              > resetPositionAtReplay));
     }
 
     @Test
@@ -874,10 +892,19 @@
         long resetPositionAtReplay = testSubject.processingStatus().get(segmentId).getResetPosition().getAsLong();
         eventBus.publish(createEvents(1));
 
-        assertWithin(1, TimeUnit.SECONDS, () -> assertFalse(testSubject.processingStatus().get(segmentId).isReplaying()));
-        assertWithin(1, TimeUnit.SECONDS, () -> assertFalse(testSubject.processingStatus().get(segmentId).getResetPosition().isPresent()));
-        assertWithin(1, TimeUnit.SECONDS, () -> assertTrue(testSubject.processingStatus().get(segmentId).getCurrentPosition().isPresent()));
-        assertWithin(1, TimeUnit.SECONDS, () -> assertTrue(testSubject.processingStatus().get(segmentId).getCurrentPosition().getAsLong() > resetPositionAtReplay));
+        assertWithin(1,
+                     TimeUnit.SECONDS,
+                     () -> assertFalse(testSubject.processingStatus().get(segmentId).isReplaying()));
+        assertWithin(1,
+                     TimeUnit.SECONDS,
+                     () -> assertFalse(testSubject.processingStatus().get(segmentId).getResetPosition().isPresent()));
+        assertWithin(1,
+                     TimeUnit.SECONDS,
+                     () -> assertTrue(testSubject.processingStatus().get(segmentId).getCurrentPosition().isPresent()));
+        assertWithin(1,
+                     TimeUnit.SECONDS,
+                     () -> assertTrue(testSubject.processingStatus().get(segmentId).getCurrentPosition().getAsLong()
+                                              > resetPositionAtReplay));
     }
 
     @Test
@@ -1412,23 +1439,6 @@
         assertFalse(testSubject.processingStatus().get(segmentId).isMerging());
     }
 
-<<<<<<< HEAD
-    @Test
-    void retrievingStorageIdentifierWillCacheResults() {
-        String id = testSubject.getTokenStoreIdentifier();
-        InOrder inOrder = inOrder(mockTransactionManager, tokenStore);
-        inOrder.verify(mockTransactionManager).fetchInTransaction(any());
-        inOrder.verify(tokenStore, times(1)).retrieveStorageIdentifier();
-
-        String id2 = testSubject.getTokenStoreIdentifier();
-        // expect no extra invocations
-        verify(tokenStore, times(1)).retrieveStorageIdentifier();
-
-        assertEquals(id, id2);
-    }
-
-    private void waitForStatus(String description, long time, TimeUnit unit, Predicate<Map<Integer, EventTrackerStatus>> status) throws InterruptedException {
-=======
     /**
      * This test is a follow up from issue https://github.com/AxonFramework/AxonFramework/issues/1212
      */
@@ -1461,11 +1471,24 @@
         );
     }
 
+    @Test
+    void retrievingStorageIdentifierWillCacheResults() {
+        String id = testSubject.getTokenStoreIdentifier();
+        InOrder inOrder = inOrder(mockTransactionManager, tokenStore);
+        inOrder.verify(mockTransactionManager).fetchInTransaction(any());
+        inOrder.verify(tokenStore, times(1)).retrieveStorageIdentifier();
+
+        String id2 = testSubject.getTokenStoreIdentifier();
+        // expect no extra invocations
+        verify(tokenStore, times(1)).retrieveStorageIdentifier();
+
+        assertEquals(id, id2);
+    }
+
     private void waitForStatus(String description,
                                long time,
                                TimeUnit unit,
                                Predicate<Map<Integer, EventTrackerStatus>> status) throws InterruptedException {
->>>>>>> 70625753
         long deadline = System.currentTimeMillis() + unit.toMillis(time);
         while (!status.test(testSubject.processingStatus())) {
             if (deadline < System.currentTimeMillis()) {
@@ -1497,7 +1520,8 @@
 
     @SuppressWarnings("SameParameterValue")
     private EventTrackerStatus waitForProcessingStatus(int segmentId,
-                                                       Predicate<EventTrackerStatus> expectedStatus) throws InterruptedException {
+                                                       Predicate<EventTrackerStatus> expectedStatus)
+            throws InterruptedException {
         EventTrackerStatus status = testSubject.processingStatus().get(segmentId);
         while (!Optional.ofNullable(status)
                         .map(expectedStatus::test)
