--- conflicted
+++ resolved
@@ -6,7 +6,7 @@
   ~ you may not use this file except in compliance with the License.
   ~ You may obtain a copy of the License at
   ~
-  ~     http://www.apache.org/licenses/LICENSE-2.0
+  ~    http://www.apache.org/licenses/LICENSE-2.0
   ~
   ~ Unless required by applicable law or agreed to in writing, software
   ~ distributed under the License is distributed on an "AS IS" BASIS,
@@ -19,11 +19,7 @@
 
     <groupId>org.axonframework</groupId>
     <artifactId>axon</artifactId>
-<<<<<<< HEAD
     <version>4.2-SNAPSHOT</version>
-=======
-    <version>4.1.3-SNAPSHOT</version>
->>>>>>> 6d3596d9
     <modules>
         <module>messaging</module>
         <module>modelling</module>
@@ -144,7 +140,6 @@
         -->
         <grpc.version>1.19.0</grpc.version>
         <netty.tcnative.version>2.0.20.Final</netty.tcnative.version>
-
         <javax.annotation-api.version>1.3.2</javax.annotation-api.version>
         <javax.cache-api.version>1.0.0</javax.cache-api.version>
         <javax.el-api.version>2.2.4</javax.el-api.version>
