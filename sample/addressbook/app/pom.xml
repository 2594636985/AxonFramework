<?xml version="1.0" encoding="UTF-8"?>
<!--
  ~ Copyright (c) 2011. Axon Framework
  ~
  ~ Licensed under the Apache License, Version 2.0 (the "License");
  ~ you may not use this file except in compliance with the License.
  ~ You may obtain a copy of the License at
  ~
  ~     http://www.apache.org/licenses/LICENSE-2.0
  ~
  ~ Unless required by applicable law or agreed to in writing, software
  ~ distributed under the License is distributed on an "AS IS" BASIS,
  ~ WITHOUT WARRANTIES OR CONDITIONS OF ANY KIND, either express or implied.
  ~ See the License for the specific language governing permissions and
  ~ limitations under the License.
  -->

<project xmlns="http://maven.apache.org/POM/4.0.0" xmlns:xsi="http://www.w3.org/2001/XMLSchema-instance"
         xsi:schemaLocation="http://maven.apache.org/POM/4.0.0 http://maven.apache.org/xsd/maven-4.0.0.xsd">
    <parent>
        <groupId>org.axonframework.samples</groupId>
        <artifactId>axon-addressbook</artifactId>
<<<<<<< HEAD
        <version>1.0-SNAPSHOT</version>
=======
        <version>0.7.2-SNAPSHOT</version>
>>>>>>> c4991482
    </parent>
    <modelVersion>4.0.0</modelVersion>

    <artifactId>axon-addressbook-app</artifactId>
    <name>Axon Address Book Sample - Application Core</name>
    <packaging>jar</packaging>

    <dependencies>
        <dependency>
            <groupId>org.axonframework</groupId>
            <artifactId>axon-core</artifactId>
            <version>${axon.version}</version>
        </dependency>

        <dependency>
            <groupId>org.hsqldb</groupId>
            <artifactId>hsqldb</artifactId>
            <version>1.8.0.10</version>
        </dependency>

        <dependency>
            <groupId>mysql</groupId>
            <artifactId>mysql-connector-java</artifactId>
            <version>5.1.10</version>
        </dependency>

        <dependency>
            <groupId>org.springframework</groupId>
            <artifactId>spring-orm</artifactId>
            <version>${spring.version}</version>
            <exclusions>
                <exclusion>
                    <groupId>commons-logging</groupId>
                    <artifactId>commons-logging</artifactId>
                </exclusion>
            </exclusions>
        </dependency>

        <dependency>
            <groupId>org.springframework</groupId>
            <artifactId>spring-jdbc</artifactId>
            <version>${spring.version}</version>
            <exclusions>
                <exclusion>
                    <groupId>commons-logging</groupId>
                    <artifactId>commons-logging</artifactId>
                </exclusion>
            </exclusions>
        </dependency>

        <dependency>
            <groupId>org.hibernate</groupId>
            <artifactId>hibernate-entitymanager</artifactId>
            <version>3.4.0.GA</version>
        </dependency>
        <dependency>
            <groupId>javax.validation</groupId>
            <artifactId>validation-api</artifactId>
            <version>1.0.0.GA</version>
            <scope>compile</scope>
        </dependency>
        <dependency>
            <groupId>c3p0</groupId>
            <artifactId>c3p0</artifactId>
            <version>0.9.1.2</version>
        </dependency>
        <dependency>
            <groupId>com.thoughtworks.xstream</groupId>
            <artifactId>xstream</artifactId>
            <version>1.3.1</version>
        </dependency>

        <dependency>
            <groupId>org.slf4j</groupId>
            <artifactId>jcl-over-slf4j</artifactId>
            <version>${slf4j.version}</version>
        </dependency>
        <dependency>
            <groupId>org.slf4j</groupId>
            <artifactId>jul-to-slf4j</artifactId>
            <version>${slf4j.version}</version>
        </dependency>
        <dependency>
            <groupId>org.slf4j</groupId>
            <artifactId>slf4j-log4j12</artifactId>
            <version>${slf4j.version}</version>
        </dependency>
        <dependency>
            <groupId>log4j</groupId>
            <artifactId>log4j</artifactId>
            <version>1.2.16</version>
            <exclusions>
                <exclusion>
                    <groupId>com.sun.jdmk</groupId>
                    <artifactId>jmxtools</artifactId>
                </exclusion>
                <exclusion>
                    <groupId>com.sun.jmx</groupId>
                    <artifactId>jmxri</artifactId>
                </exclusion>
                <exclusion>
                    <groupId>javax.mail</groupId>
                    <artifactId>mail</artifactId>
                </exclusion>
                <exclusion>
                    <groupId>javax.jms</groupId>
                    <artifactId>jms</artifactId>
                </exclusion>
            </exclusions>
        </dependency>

    </dependencies>

</project><|MERGE_RESOLUTION|>--- conflicted
+++ resolved
@@ -1,141 +1,137 @@
-<?xml version="1.0" encoding="UTF-8"?>
-<!--
-  ~ Copyright (c) 2011. Axon Framework
-  ~
-  ~ Licensed under the Apache License, Version 2.0 (the "License");
-  ~ you may not use this file except in compliance with the License.
-  ~ You may obtain a copy of the License at
-  ~
-  ~     http://www.apache.org/licenses/LICENSE-2.0
-  ~
-  ~ Unless required by applicable law or agreed to in writing, software
-  ~ distributed under the License is distributed on an "AS IS" BASIS,
-  ~ WITHOUT WARRANTIES OR CONDITIONS OF ANY KIND, either express or implied.
-  ~ See the License for the specific language governing permissions and
-  ~ limitations under the License.
-  -->
-
-<project xmlns="http://maven.apache.org/POM/4.0.0" xmlns:xsi="http://www.w3.org/2001/XMLSchema-instance"
-         xsi:schemaLocation="http://maven.apache.org/POM/4.0.0 http://maven.apache.org/xsd/maven-4.0.0.xsd">
-    <parent>
-        <groupId>org.axonframework.samples</groupId>
-        <artifactId>axon-addressbook</artifactId>
-<<<<<<< HEAD
-        <version>1.0-SNAPSHOT</version>
-=======
-        <version>0.7.2-SNAPSHOT</version>
->>>>>>> c4991482
-    </parent>
-    <modelVersion>4.0.0</modelVersion>
-
-    <artifactId>axon-addressbook-app</artifactId>
-    <name>Axon Address Book Sample - Application Core</name>
-    <packaging>jar</packaging>
-
-    <dependencies>
-        <dependency>
-            <groupId>org.axonframework</groupId>
-            <artifactId>axon-core</artifactId>
-            <version>${axon.version}</version>
-        </dependency>
-
-        <dependency>
-            <groupId>org.hsqldb</groupId>
-            <artifactId>hsqldb</artifactId>
-            <version>1.8.0.10</version>
-        </dependency>
-
-        <dependency>
-            <groupId>mysql</groupId>
-            <artifactId>mysql-connector-java</artifactId>
-            <version>5.1.10</version>
-        </dependency>
-
-        <dependency>
-            <groupId>org.springframework</groupId>
-            <artifactId>spring-orm</artifactId>
-            <version>${spring.version}</version>
-            <exclusions>
-                <exclusion>
-                    <groupId>commons-logging</groupId>
-                    <artifactId>commons-logging</artifactId>
-                </exclusion>
-            </exclusions>
-        </dependency>
-
-        <dependency>
-            <groupId>org.springframework</groupId>
-            <artifactId>spring-jdbc</artifactId>
-            <version>${spring.version}</version>
-            <exclusions>
-                <exclusion>
-                    <groupId>commons-logging</groupId>
-                    <artifactId>commons-logging</artifactId>
-                </exclusion>
-            </exclusions>
-        </dependency>
-
-        <dependency>
-            <groupId>org.hibernate</groupId>
-            <artifactId>hibernate-entitymanager</artifactId>
-            <version>3.4.0.GA</version>
-        </dependency>
-        <dependency>
-            <groupId>javax.validation</groupId>
-            <artifactId>validation-api</artifactId>
-            <version>1.0.0.GA</version>
-            <scope>compile</scope>
-        </dependency>
-        <dependency>
-            <groupId>c3p0</groupId>
-            <artifactId>c3p0</artifactId>
-            <version>0.9.1.2</version>
-        </dependency>
-        <dependency>
-            <groupId>com.thoughtworks.xstream</groupId>
-            <artifactId>xstream</artifactId>
-            <version>1.3.1</version>
-        </dependency>
-
-        <dependency>
-            <groupId>org.slf4j</groupId>
-            <artifactId>jcl-over-slf4j</artifactId>
-            <version>${slf4j.version}</version>
-        </dependency>
-        <dependency>
-            <groupId>org.slf4j</groupId>
-            <artifactId>jul-to-slf4j</artifactId>
-            <version>${slf4j.version}</version>
-        </dependency>
-        <dependency>
-            <groupId>org.slf4j</groupId>
-            <artifactId>slf4j-log4j12</artifactId>
-            <version>${slf4j.version}</version>
-        </dependency>
-        <dependency>
-            <groupId>log4j</groupId>
-            <artifactId>log4j</artifactId>
-            <version>1.2.16</version>
-            <exclusions>
-                <exclusion>
-                    <groupId>com.sun.jdmk</groupId>
-                    <artifactId>jmxtools</artifactId>
-                </exclusion>
-                <exclusion>
-                    <groupId>com.sun.jmx</groupId>
-                    <artifactId>jmxri</artifactId>
-                </exclusion>
-                <exclusion>
-                    <groupId>javax.mail</groupId>
-                    <artifactId>mail</artifactId>
-                </exclusion>
-                <exclusion>
-                    <groupId>javax.jms</groupId>
-                    <artifactId>jms</artifactId>
-                </exclusion>
-            </exclusions>
-        </dependency>
-
-    </dependencies>
-
+<?xml version="1.0" encoding="UTF-8"?>
+<!--
+  ~ Copyright (c) 2011. Axon Framework
+  ~
+  ~ Licensed under the Apache License, Version 2.0 (the "License");
+  ~ you may not use this file except in compliance with the License.
+  ~ You may obtain a copy of the License at
+  ~
+  ~ http://www.apache.org/licenses/LICENSE-2.0
+  ~
+  ~ Unless required by applicable law or agreed to in writing, software
+  ~ distributed under the License is distributed on an "AS IS" BASIS,
+  ~ WITHOUT WARRANTIES OR CONDITIONS OF ANY KIND, either express or implied.
+  ~ See the License for the specific language governing permissions and
+  ~ limitations under the License.
+  -->
+
+<project xmlns="http://maven.apache.org/POM/4.0.0" xmlns:xsi="http://www.w3.org/2001/XMLSchema-instance"
+         xsi:schemaLocation="http://maven.apache.org/POM/4.0.0 http://maven.apache.org/xsd/maven-4.0.0.xsd">
+    <parent>
+        <groupId>org.axonframework.samples</groupId>
+        <artifactId>axon-addressbook</artifactId>
+        <version>0.7.2-SNAPSHOT</version>
+    </parent>
+    <modelVersion>4.0.0</modelVersion>
+
+    <artifactId>axon-addressbook-app</artifactId>
+    <name>Axon Address Book Sample - Application Core</name>
+    <packaging>jar</packaging>
+
+    <dependencies>
+        <dependency>
+            <groupId>org.axonframework</groupId>
+            <artifactId>axon-core</artifactId>
+            <version>${axon.version}</version>
+        </dependency>
+
+        <dependency>
+            <groupId>org.hsqldb</groupId>
+            <artifactId>hsqldb</artifactId>
+            <version>1.8.0.10</version>
+        </dependency>
+
+        <dependency>
+            <groupId>mysql</groupId>
+            <artifactId>mysql-connector-java</artifactId>
+            <version>5.1.10</version>
+        </dependency>
+
+        <dependency>
+            <groupId>org.springframework</groupId>
+            <artifactId>spring-orm</artifactId>
+            <version>${spring.version}</version>
+            <exclusions>
+                <exclusion>
+                    <groupId>commons-logging</groupId>
+                    <artifactId>commons-logging</artifactId>
+                </exclusion>
+            </exclusions>
+        </dependency>
+
+        <dependency>
+            <groupId>org.springframework</groupId>
+            <artifactId>spring-jdbc</artifactId>
+            <version>${spring.version}</version>
+            <exclusions>
+                <exclusion>
+                    <groupId>commons-logging</groupId>
+                    <artifactId>commons-logging</artifactId>
+                </exclusion>
+            </exclusions>
+        </dependency>
+
+        <dependency>
+            <groupId>org.hibernate</groupId>
+            <artifactId>hibernate-entitymanager</artifactId>
+            <version>3.4.0.GA</version>
+        </dependency>
+        <dependency>
+            <groupId>javax.validation</groupId>
+            <artifactId>validation-api</artifactId>
+            <version>1.0.0.GA</version>
+            <scope>compile</scope>
+        </dependency>
+        <dependency>
+            <groupId>c3p0</groupId>
+            <artifactId>c3p0</artifactId>
+            <version>0.9.1.2</version>
+        </dependency>
+        <dependency>
+            <groupId>com.thoughtworks.xstream</groupId>
+            <artifactId>xstream</artifactId>
+            <version>1.3.1</version>
+        </dependency>
+
+        <dependency>
+            <groupId>org.slf4j</groupId>
+            <artifactId>jcl-over-slf4j</artifactId>
+            <version>${slf4j.version}</version>
+        </dependency>
+        <dependency>
+            <groupId>org.slf4j</groupId>
+            <artifactId>jul-to-slf4j</artifactId>
+            <version>${slf4j.version}</version>
+        </dependency>
+        <dependency>
+            <groupId>org.slf4j</groupId>
+            <artifactId>slf4j-log4j12</artifactId>
+            <version>${slf4j.version}</version>
+        </dependency>
+        <dependency>
+            <groupId>log4j</groupId>
+            <artifactId>log4j</artifactId>
+            <version>1.2.16</version>
+            <exclusions>
+                <exclusion>
+                    <groupId>com.sun.jdmk</groupId>
+                    <artifactId>jmxtools</artifactId>
+                </exclusion>
+                <exclusion>
+                    <groupId>com.sun.jmx</groupId>
+                    <artifactId>jmxri</artifactId>
+                </exclusion>
+                <exclusion>
+                    <groupId>javax.mail</groupId>
+                    <artifactId>mail</artifactId>
+                </exclusion>
+                <exclusion>
+                    <groupId>javax.jms</groupId>
+                    <artifactId>jms</artifactId>
+                </exclusion>
+            </exclusions>
+        </dependency>
+
+    </dependencies>
+
 </project>