/*
 * Copyright (c) 2010-2017. Axon Framework
 *
 * Licensed under the Apache License, Version 2.0 (the "License");
 * you may not use this file except in compliance with the License.
 * You may obtain a copy of the License at
 *
 *     http://www.apache.org/licenses/LICENSE-2.0
 *
 * Unless required by applicable law or agreed to in writing, software
 * distributed under the License is distributed on an "AS IS" BASIS,
 * WITHOUT WARRANTIES OR CONDITIONS OF ANY KIND, either express or implied.
 * See the License for the specific language governing permissions and
 * limitations under the License.
 */
package org.axonframework.spring.config.annotation;

import org.axonframework.messaging.annotation.HandlerDefinition;
import org.axonframework.messaging.annotation.ParameterResolverFactory;
import org.axonframework.queryhandling.QueryHandler;
import org.axonframework.queryhandling.QueryHandlerAdapter;
import org.axonframework.queryhandling.annotation.AnnotationQueryHandlerAdapter;
import org.axonframework.spring.config.AbstractAnnotationHandlerBeanPostProcessor;
import org.springframework.util.ReflectionUtils;

import java.lang.reflect.Method;
import java.util.concurrent.atomic.AtomicBoolean;

/**
 * Spring Bean post processor that automatically generates an adapter for each bean containing {@link QueryHandler}
 * annotated methods.
 *
 * @author Marc Gathier
 * @since 3.1
 */
public class AnnotationQueryHandlerBeanPostProcessor extends AbstractAnnotationHandlerBeanPostProcessor<QueryHandlerAdapter, AnnotationQueryHandlerAdapter> {
    @Override
    protected Class<?>[] getAdapterInterfaces() {
        return new Class[]{QueryHandlerAdapter.class};
    }

    @Override
    protected boolean isPostProcessingCandidate(Class<?> targetClass) {
        return this.hasQueryHandlerMethod(targetClass);
    }

    private boolean hasQueryHandlerMethod(Class<?> beanClass) {
        AtomicBoolean result = new AtomicBoolean(false);
        ReflectionUtils.doWithMethods(beanClass, new HasQueryHandlerAnnotationMethodCallback(result));
        return result.get();
    }

    @SuppressWarnings("unchecked")
    @Override
<<<<<<< HEAD
    protected AnnotationQueryHandlerAdapter initializeAdapterFor(Object o,
                                                                 ParameterResolverFactory parameterResolverFactory,
                                                                 HandlerDefinition handlerDefinition) {
        return new AnnotationQueryHandlerAdapter(o, parameterResolverFactory, handlerDefinition);
=======
    protected AnnotationQueryHandlerAdapter initializeAdapterFor(Object o, ParameterResolverFactory parameterResolverFactory) {
        return new AnnotationQueryHandlerAdapter<>(o, parameterResolverFactory);
>>>>>>> a89462ce
    }

    private class HasQueryHandlerAnnotationMethodCallback implements ReflectionUtils.MethodCallback {
        private final AtomicBoolean result;

        public HasQueryHandlerAnnotationMethodCallback(AtomicBoolean result) {
            this.result = result;
        }

        @Override
        public void doWith(Method method) throws IllegalArgumentException {
            if (method.isAnnotationPresent(QueryHandler.class)) {
                result.set(true);
            }
        }
    }
}<|MERGE_RESOLUTION|>--- conflicted
+++ resolved
@@ -52,15 +52,10 @@
 
     @SuppressWarnings("unchecked")
     @Override
-<<<<<<< HEAD
     protected AnnotationQueryHandlerAdapter initializeAdapterFor(Object o,
                                                                  ParameterResolverFactory parameterResolverFactory,
                                                                  HandlerDefinition handlerDefinition) {
-        return new AnnotationQueryHandlerAdapter(o, parameterResolverFactory, handlerDefinition);
-=======
-    protected AnnotationQueryHandlerAdapter initializeAdapterFor(Object o, ParameterResolverFactory parameterResolverFactory) {
-        return new AnnotationQueryHandlerAdapter<>(o, parameterResolverFactory);
->>>>>>> a89462ce
+        return new AnnotationQueryHandlerAdapter<>(o, parameterResolverFactory, handlerDefinition);
     }
 
     private class HasQueryHandlerAnnotationMethodCallback implements ReflectionUtils.MethodCallback {
