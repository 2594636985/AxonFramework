/*
 * Copyright (c) 2010-2018. Axon Framework
 *
 * Licensed under the Apache License, Version 2.0 (the "License");
 * you may not use this file except in compliance with the License.
 * You may obtain a copy of the License at
 *
 *     http://www.apache.org/licenses/LICENSE-2.0
 *
 * Unless required by applicable law or agreed to in writing, software
 * distributed under the License is distributed on an "AS IS" BASIS,
 * WITHOUT WARRANTIES OR CONDITIONS OF ANY KIND, either express or implied.
 * See the License for the specific language governing permissions and
 * limitations under the License.
 */

package org.axonframework.test.aggregate;

import org.axonframework.commandhandling.AnnotationCommandHandlerAdapter;
import org.axonframework.commandhandling.CommandBus;
import org.axonframework.commandhandling.CommandCallback;
import org.axonframework.commandhandling.CommandMessage;
import org.axonframework.commandhandling.CommandResultMessage;
import org.axonframework.commandhandling.GenericCommandMessage;
import org.axonframework.commandhandling.SimpleCommandBus;
import org.axonframework.common.Assert;
import org.axonframework.common.ReflectionUtils;
import org.axonframework.common.Registration;
import org.axonframework.deadline.DeadlineMessage;
import org.axonframework.eventhandling.DomainEventMessage;
import org.axonframework.eventhandling.EventBus;
import org.axonframework.eventhandling.EventMessage;
import org.axonframework.eventhandling.GenericDomainEventMessage;
import org.axonframework.eventhandling.GenericEventMessage;
import org.axonframework.eventhandling.TrackingEventStream;
import org.axonframework.eventhandling.TrackingToken;
import org.axonframework.eventsourcing.AggregateFactory;
import org.axonframework.eventsourcing.EventSourcedAggregate;
import org.axonframework.eventsourcing.EventSourcingRepository;
import org.axonframework.eventsourcing.GenericAggregateFactory;
import org.axonframework.eventsourcing.eventstore.DomainEventStream;
import org.axonframework.eventsourcing.eventstore.EventStore;
import org.axonframework.eventsourcing.eventstore.EventStoreException;
import org.axonframework.messaging.GenericMessage;
import org.axonframework.messaging.Message;
import org.axonframework.messaging.MessageDispatchInterceptor;
import org.axonframework.messaging.MessageHandler;
import org.axonframework.messaging.MessageHandlerInterceptor;
import org.axonframework.messaging.MetaData;
import org.axonframework.messaging.ScopeDescriptor;
import org.axonframework.messaging.annotation.ClasspathHandlerDefinition;
import org.axonframework.messaging.annotation.ClasspathHandlerEnhancerDefinition;
import org.axonframework.messaging.annotation.ClasspathParameterResolverFactory;
import org.axonframework.messaging.annotation.HandlerDefinition;
import org.axonframework.messaging.annotation.HandlerEnhancerDefinition;
import org.axonframework.messaging.annotation.MultiHandlerDefinition;
import org.axonframework.messaging.annotation.MultiHandlerEnhancerDefinition;
import org.axonframework.messaging.annotation.MultiParameterResolverFactory;
import org.axonframework.messaging.annotation.ParameterResolverFactory;
import org.axonframework.messaging.annotation.SimpleResourceParameterResolverFactory;
import org.axonframework.messaging.unitofwork.CurrentUnitOfWork;
import org.axonframework.messaging.unitofwork.DefaultUnitOfWork;
import org.axonframework.messaging.unitofwork.UnitOfWork;
import org.axonframework.modelling.command.Aggregate;
import org.axonframework.modelling.command.AggregateAnnotationCommandHandler;
import org.axonframework.modelling.command.AggregateNotFoundException;
import org.axonframework.modelling.command.AggregateScopeDescriptor;
import org.axonframework.modelling.command.CommandTargetResolver;
import org.axonframework.modelling.command.ConflictingAggregateVersionException;
import org.axonframework.modelling.command.Repository;
import org.axonframework.modelling.command.RepositoryProvider;
import org.axonframework.modelling.command.inspection.AggregateModel;
import org.axonframework.modelling.command.inspection.AnnotatedAggregate;
import org.axonframework.modelling.command.inspection.AnnotatedAggregateMetaModelFactory;
import org.axonframework.test.AxonAssertionError;
import org.axonframework.test.FixtureExecutionException;
import org.axonframework.test.deadline.StubDeadlineManager;
import org.axonframework.test.matchers.FieldFilter;
import org.axonframework.test.matchers.IgnoreField;
import org.axonframework.test.matchers.MatchAllFieldFilter;
import org.slf4j.Logger;
import org.slf4j.LoggerFactory;

import java.lang.reflect.Field;
import java.lang.reflect.Modifier;
import java.time.Clock;
import java.time.Duration;
import java.time.Instant;
import java.time.ZoneOffset;
import java.util.ArrayList;
import java.util.Arrays;
import java.util.Collections;
import java.util.Deque;
import java.util.HashSet;
import java.util.LinkedList;
import java.util.List;
import java.util.Map;
import java.util.Objects;
import java.util.Set;
import java.util.concurrent.Callable;
import java.util.function.Consumer;
import java.util.function.Function;
import java.util.function.Supplier;

import static java.lang.String.format;
import static org.axonframework.common.ReflectionUtils.*;

/**
 * A test fixture that allows the execution of given-when-then style test cases. For detailed usage information, see
 * {@link FixtureConfiguration}.
 *
 * @param <T> The type of Aggregate tested in this Fixture
 * @author Allard Buijze
 * @since 0.6
 */
public class AggregateTestFixture<T> implements FixtureConfiguration<T>, TestExecutor<T> {

    private static final Logger logger = LoggerFactory.getLogger(AggregateTestFixture.class);

    private final Class<T> aggregateType;
    private final SimpleCommandBus commandBus;
    private final List<MessageDispatchInterceptor<CommandMessage<?>>> commandDispatchInterceptors = new ArrayList<>();
    private final List<MessageHandlerInterceptor<CommandMessage<?>>> commandHandlerInterceptors = new ArrayList<>();
    private final EventStore eventStore;
    private final List<FieldFilter> fieldFilters = new ArrayList<>();
    private final List<Object> resources = new ArrayList<>();
    private RepositoryProvider repositoryProvider;
    private IdentifierValidatingRepository<T> repository;
    private StubDeadlineManager deadlineManager;
    private String aggregateIdentifier;
    private Deque<DomainEventMessage<?>> givenEvents;
    private Deque<DomainEventMessage<?>> storedEvents;
    private List<EventMessage<?>> publishedEvents;
    private long sequenceNumber = 0;
    private boolean reportIllegalStateChange = true;
    private boolean explicitCommandHandlersSet;
<<<<<<< HEAD
    private final List<ParameterResolverFactory> registeredParameterResolverFactories = new ArrayList<>();
    private final List<HandlerDefinition> registeredHandlerDefinitions = new ArrayList<>();
    private final List<HandlerEnhancerDefinition> registeredHandlerEnhancerDefinitions = new ArrayList<>();
=======
    private MultiParameterResolverFactory parameterResolverFactory;
    private final LinkedList<HandlerDefinition> registeredHandlerDefinitions = new LinkedList<>();
    private final LinkedList<HandlerEnhancerDefinition> registeredHandlerEnhancerDefinitions = new LinkedList<>();
>>>>>>> cf1d6288
    private CommandTargetResolver commandTargetResolver;

    /**
     * Initializes a new given-when-then style test fixture for the given {@code aggregateType}.
     *
     * @param aggregateType the aggregate to initialize the test fixture for
     */
    public AggregateTestFixture(Class<T> aggregateType) {
        deadlineManager = new StubDeadlineManager();
        commandBus = SimpleCommandBus.builder().build();
        eventStore = new RecordingEventStore();
        resources.add(commandBus);
        resources.add(eventStore);
        resources.add(deadlineManager);
        this.aggregateType = aggregateType;
        clearGivenWhenState();

        registeredParameterResolverFactories.add(new SimpleResourceParameterResolverFactory(resources));
        registeredParameterResolverFactories.add(ClasspathParameterResolverFactory.forClass(aggregateType));
        registeredHandlerDefinitions.add(ClasspathHandlerDefinition.forClass(aggregateType));
        registeredHandlerEnhancerDefinitions.add(ClasspathHandlerEnhancerDefinition.forClass(aggregateType));
    }

    @Override
    public FixtureConfiguration<T> registerRepository(Repository<T> repository) {
        this.repository = new IdentifierValidatingRepository<>(repository);
        return this;
    }

    @Override
    public FixtureConfiguration<T> registerRepositoryProvider(RepositoryProvider repositoryProvider) {
        this.repositoryProvider = repositoryProvider;
        return this;
    }

    @Override
    public FixtureConfiguration<T> registerAggregateFactory(AggregateFactory<T> aggregateFactory) {
        return registerRepository(EventSourcingRepository.builder(aggregateFactory.getAggregateType())
                                                         .aggregateFactory(aggregateFactory)
                                                         .eventStore(eventStore)
                                                         .parameterResolverFactory(getParameterResolverFactory())
                                                         .handlerDefinition(getHandlerDefinition())
                                                         .repositoryProvider(getRepositoryProvider())
                                                         .build());
    }

    @Override
    public synchronized FixtureConfiguration<T> registerAnnotatedCommandHandler(final Object annotatedCommandHandler) {
        registerAggregateCommandHandlers();
        explicitCommandHandlersSet = true;
        AnnotationCommandHandlerAdapter<?> adapter = new AnnotationCommandHandlerAdapter<>(
                annotatedCommandHandler, getParameterResolverFactory(), getHandlerDefinition()
        );
        adapter.subscribe(commandBus);
        return this;
    }

    @Override
    public FixtureConfiguration<T> registerCommandHandler(Class<?> payloadType,
                                                          MessageHandler<CommandMessage<?>> commandHandler) {
        return registerCommandHandler(payloadType.getName(), commandHandler);
    }

    @Override
    public FixtureConfiguration<T> registerCommandHandler(String commandName,
                                                          MessageHandler<CommandMessage<?>> commandHandler) {
        registerAggregateCommandHandlers();
        explicitCommandHandlersSet = true;
        commandBus.subscribe(commandName, commandHandler);
        return this;
    }


    @Override
    public FixtureConfiguration<T> registerInjectableResource(Object resource) {
        if (explicitCommandHandlersSet) {
            throw new FixtureExecutionException("Cannot inject resources after command handler has been created. " +
                                                        "Configure all resource before calling " +
                                                        "registerCommandHandler() or " +
                                                        "registerAnnotatedCommandHandler()");
        }
        this.resources.add(resource);
        return this;
    }

    @Override
    public FixtureConfiguration<T> registerParameterResolverFactory(ParameterResolverFactory parameterResolverFactory) {
        this.registeredParameterResolverFactories.add(parameterResolverFactory);
        return this;
    }

    @Override
    public FixtureConfiguration<T> registerCommandDispatchInterceptor(
            MessageDispatchInterceptor<CommandMessage<?>> commandDispatchInterceptor) {
        this.commandDispatchInterceptors.add(commandDispatchInterceptor);
        return this;
    }

    @Override
    public FixtureConfiguration<T> registerCommandHandlerInterceptor(
            MessageHandlerInterceptor<CommandMessage<?>> commandHandlerInterceptor) {
        this.commandHandlerInterceptors.add(commandHandlerInterceptor);
        return this;
    }

    @Override
    public FixtureConfiguration<T> registerDeadlineDispatchInterceptor(
            MessageDispatchInterceptor<DeadlineMessage<?>> deadlineDispatchInterceptor) {
        this.deadlineManager.registerDispatchInterceptor(deadlineDispatchInterceptor);
        return this;
    }

    @Override
    public FixtureConfiguration<T> registerDeadlineHandlerInterceptor(
            MessageHandlerInterceptor<DeadlineMessage<?>> deadlineHandlerInterceptor) {
        this.deadlineManager.registerHandlerInterceptor(deadlineHandlerInterceptor);
        return this;
    }

    @Override
    public FixtureConfiguration<T> registerFieldFilter(FieldFilter fieldFilter) {
        this.fieldFilters.add(fieldFilter);
        return this;
    }

    @Override
    public FixtureConfiguration<T> registerIgnoredField(Class<?> declaringClass, String fieldName) {
        return registerFieldFilter(new IgnoreField(declaringClass, fieldName));
    }

    @Override
    public FixtureConfiguration<T> registerHandlerDefinition(HandlerDefinition handlerDefinition) {
        this.registeredHandlerDefinitions.addFirst(handlerDefinition);
        return this;
    }

    @Override
    public FixtureConfiguration<T> registerHandlerEnhancerDefinition(
            HandlerEnhancerDefinition handlerEnhancerDefinition) {
        this.registeredHandlerEnhancerDefinitions.addFirst(handlerEnhancerDefinition);
        return this;
    }

    @Override
    public FixtureConfiguration<T> registerCommandTargetResolver(CommandTargetResolver commandTargetResolver) {
        this.commandTargetResolver = commandTargetResolver;
        return this;
    }

    @Override
    public TestExecutor<T> given(Object... domainEvents) {
        return given(Arrays.asList(domainEvents));
    }

    @Override
    public TestExecutor<T> andGiven(Object... domainEvents) {
        return andGiven(Arrays.asList(domainEvents));
    }

    @Override
    public TestExecutor<T> givenNoPriorActivity() {
        return given(Collections.emptyList());
    }

    @Override
    public TestExecutor<T> givenState(Supplier<T> aggregate) {
        clearGivenWhenState();
        DefaultUnitOfWork.startAndGet(null).execute(() -> {
            if (repository == null) {
                registerRepository(new InMemoryRepository<>(aggregateType, eventStore, getRepositoryProvider()));
            }
            try {
                repository.newInstance(aggregate::get);
            } catch (Exception e) {
                throw new FixtureExecutionException(
                        "An exception occurred while trying to initialize repository with given aggregate (using 'givenState')",
                        e);
            }
        });
        return this;
    }

    @Override
    public TestExecutor<T> given(List<?> domainEvents) {
        ensureRepositoryConfiguration();
        clearGivenWhenState();
        return andGiven(domainEvents);
    }

    @Override
    public TestExecutor<T> andGiven(List<?> domainEvents) {
        for (Object event : domainEvents) {
            Object payload = event;
            MetaData metaData = null;
            if (event instanceof Message) {
                payload = ((Message<?>) event).getPayload();
                metaData = ((Message<?>) event).getMetaData();
            }
            GenericDomainEventMessage<Object> eventMessage = new GenericDomainEventMessage<>(
                    aggregateType.getSimpleName(),
                    aggregateIdentifier,
                    sequenceNumber++,
                    new GenericMessage<>(payload, metaData),
                    deadlineManager.getCurrentDateTime()
            );
            this.givenEvents.add(eventMessage);
        }
        return this;
    }

    @Override
    public TestExecutor<T> givenCommands(Object... commands) {
        return givenCommands(Arrays.asList(commands));
    }

    @Override
    public TestExecutor<T> andGivenCommands(Object... commands) {
        return andGivenCommands(Arrays.asList(commands));
    }

    @Override
    public TestExecutor<T> givenCommands(List<?> commands) {
        clearGivenWhenState();
        return andGivenCommands(commands);
    }

    @Override
    public TestExecutor<T> andGivenCommands(List<?> commands) {
        finalizeConfiguration();
        for (Object command : commands) {
            ExecutionExceptionAwareCallback callback = new ExecutionExceptionAwareCallback();
            CommandMessage<Object> commandMessage = GenericCommandMessage.asCommandMessage(command);
            executeAtSimulatedTime(() -> commandBus.dispatch(commandMessage, callback));
            callback.assertSuccessful();
            givenEvents.addAll(storedEvents);
            storedEvents.clear();
        }
        publishedEvents.clear();
        return this;
    }

    private void executeAtSimulatedTime(Runnable runnable) {
        Clock previousClock = GenericEventMessage.clock;
        try {
            GenericEventMessage.clock = Clock.fixed(currentTime(), ZoneOffset.UTC);
            runnable.run();
        } finally {
            GenericEventMessage.clock = previousClock;
        }
    }

    @Override
    public TestExecutor<T> givenCurrentTime(Instant currentTime) {
        return andGivenCurrentTime(currentTime);
    }

    @Override
    public TestExecutor<T> andGivenCurrentTime(Instant currentTime) {
        deadlineManager.initializeAt(currentTime);
        return this;
    }

    @Override
    public Instant currentTime() {
        return deadlineManager.getCurrentDateTime();
    }

    @Override
    public ResultValidator<T> whenThenTimeElapses(Duration elapsedTime) {
        deadlineManager.advanceTimeBy(elapsedTime, this::handleDeadline);
        return buildResultValidator();
    }

    @Override
    public ResultValidator<T> whenThenTimeAdvancesTo(Instant newPointInTime) {
        deadlineManager.advanceTimeTo(newPointInTime, this::handleDeadline);
        return buildResultValidator();
    }

    @Override
    public ResultValidator<T> when(Object command) {
        return when(command, MetaData.emptyInstance());
    }

    @Override
    public ResultValidator<T> when(Object command, Map<String, ?> metaData) {
        finalizeConfiguration();
        final MatchAllFieldFilter fieldFilter = new MatchAllFieldFilter(fieldFilters);
        ResultValidatorImpl<T> resultValidator = new ResultValidatorImpl<>(publishedEvents,
                                                                           fieldFilter,
                                                                           () -> repository.getAggregate(),
                                                                           deadlineManager);

        CommandMessage<Object> commandMessage = GenericCommandMessage.asCommandMessage(command).andMetaData(metaData);
        executeAtSimulatedTime(() -> commandBus.dispatch(commandMessage, resultValidator));

        if (!repository.rolledBack) {
            Aggregate<T> workingAggregate = repository.aggregate;
            detectIllegalStateChanges(fieldFilter, workingAggregate);
        }
        resultValidator.assertValidRecording();
        return resultValidator;
    }

    /**
     * Handles the given {@code deadlineMessage} in the aggregate described by the given {@code aggregateDescriptor}.
     * Deadline message is handled in the scope of a {@link UnitOfWork}. If handling the deadline results in an
     * exception, the exception will be wrapped in a {@link FixtureExecutionException}.
     *
     * @param aggregateDescriptor A {@link ScopeDescriptor} describing the aggregate under test
     * @param deadlineMessage     The {@link DeadlineMessage} to be handled
     */
    protected void handleDeadline(ScopeDescriptor aggregateDescriptor, DeadlineMessage<?> deadlineMessage)
            throws Exception {
        ensureRepositoryConfiguration();
        repository.send(deadlineMessage, aggregateDescriptor);
    }

    private ResultValidator<T> buildResultValidator() {
        MatchAllFieldFilter fieldFilter = new MatchAllFieldFilter(fieldFilters);
        ResultValidatorImpl<T> resultValidator = new ResultValidatorImpl<>(publishedEvents,
                                                                           fieldFilter,
                                                                           () -> repository.getAggregate(),
                                                                           deadlineManager);
        resultValidator.assertValidRecording();
        return resultValidator;
    }

    private void finalizeConfiguration() {
        registerAggregateCommandHandlers();
        registerCommandInterceptors();
        explicitCommandHandlersSet = true;
    }

    private void registerAggregateCommandHandlers() {
        ensureRepositoryConfiguration();
        if (!explicitCommandHandlersSet) {
            AggregateAnnotationCommandHandler.Builder<T> builder = AggregateAnnotationCommandHandler.<T>builder()
                    .aggregateType(aggregateType)
                    .parameterResolverFactory(getParameterResolverFactory())
                    .repository(this.repository);

            if (commandTargetResolver != null) {
                builder.commandTargetResolver(commandTargetResolver);
            }

            AggregateAnnotationCommandHandler<T> handler = builder.build();
            handler.subscribe(commandBus);
        }
    }

    private void ensureRepositoryConfiguration() {
        if (repository == null) {
            registerRepository(EventSourcingRepository.builder(aggregateType)
                                                      .aggregateFactory(new GenericAggregateFactory<>(aggregateType))
                                                      .eventStore(eventStore)
                                                      .parameterResolverFactory(getParameterResolverFactory())
                                                      .handlerDefinition(getHandlerDefinition())
                                                      .repositoryProvider(getRepositoryProvider())
                                                      .build());
        }
    }

    private ParameterResolverFactory getParameterResolverFactory() {
        return MultiParameterResolverFactory.ordered(registeredParameterResolverFactories);
    }

    private HandlerDefinition getHandlerDefinition() {
        HandlerEnhancerDefinition handlerEnhancerDefinition =
                MultiHandlerEnhancerDefinition.ordered(registeredHandlerEnhancerDefinitions);
        return MultiHandlerDefinition.ordered(registeredHandlerDefinitions, handlerEnhancerDefinition);
    }

    private RepositoryProvider getRepositoryProvider() {
        if (repositoryProvider == null) {
            registerRepositoryProvider(new DefaultRepositoryProvider());
        }
        return repositoryProvider;
    }

    private void registerCommandInterceptors() {
        commandDispatchInterceptors.forEach(commandBus::registerDispatchInterceptor);
        commandHandlerInterceptors.forEach(commandBus::registerHandlerInterceptor);
    }

    private void detectIllegalStateChanges(MatchAllFieldFilter fieldFilter, Aggregate<T> workingAggregate) {
        logger.debug("Starting separate Unit of Work for the purpose of checking illegal state changes in Aggregate");
        if (aggregateIdentifier != null && workingAggregate != null && reportIllegalStateChange) {
            UnitOfWork<?> uow = DefaultUnitOfWork.startAndGet(null);
            try {
                Aggregate<T> aggregate2 = repository.delegate.load(aggregateIdentifier);
                if (workingAggregate.isDeleted()) {
                    throw new AxonAssertionError("The working aggregate was considered deleted, " +
                                                         "but the Repository still contains a non-deleted copy of " +
                                                         "the aggregate. Make sure the aggregate explicitly marks " +
                                                         "itself as deleted in an EventHandler.");
                }
                assertValidWorkingAggregateState(aggregate2, fieldFilter, workingAggregate);
            } catch (AggregateNotFoundException notFound) {
                if (!workingAggregate.isDeleted()) {
                    throw new AxonAssertionError("The working aggregate was not considered deleted, " //NOSONAR
                                                         + "but the Repository cannot recover the state of the " +
                                                         "aggregate, as it is considered deleted there.");
                }
            } catch (Exception e) {
                throw new FixtureExecutionException("An Exception occurred while reconstructing the Aggregate from " +
                                                            "given and published events. This may be an indication " +
                                                            "that the aggregate cannot be recreated from its events.",
                                                    e);
            } finally {
                // rollback to prevent changes bing pushed to event store
                uow.rollback();
            }
        }
    }

    private void assertValidWorkingAggregateState(Aggregate<T> eventSourcedAggregate, MatchAllFieldFilter fieldFilter,
                                                  Aggregate<T> workingAggregate) {
        HashSet<ComparationEntry> comparedEntries = new HashSet<>();
        if (!workingAggregate.rootType().equals(eventSourcedAggregate.rootType())) {
            throw new AxonAssertionError(String.format("The aggregate loaded based on the generated events seems to " +
                                                               "be of another type than the original.\n" +
                                                               "Working type: <%s>\nEvent Sourced type: <%s>",
                                                       workingAggregate.rootType().getName(),
                                                       eventSourcedAggregate.rootType().getName()));
        }
        ensureValuesEqual(workingAggregate.invoke(Function.identity()),
                          eventSourcedAggregate.invoke(Function.identity()), eventSourcedAggregate.rootType().getName(),
                          comparedEntries, fieldFilter);
    }

    private void ensureValuesEqual(Object workingValue, Object eventSourcedValue, String propertyPath,
                                   Set<ComparationEntry> comparedEntries, FieldFilter fieldFilter) {
        if (explicitlyUnequal(workingValue, eventSourcedValue)) {
            throw new AxonAssertionError(format("Illegal state change detected! " +
                                                        "Property \"%s\" has different value when sourcing events.\n" +
                                                        "Working aggregate value:     <%s>\n" +
                                                        "Value after applying events: <%s>", propertyPath, workingValue,
                                                eventSourcedValue));
        } else if (workingValue != null && comparedEntries.add(new ComparationEntry(workingValue, eventSourcedValue)) &&
                !hasEqualsMethod(workingValue.getClass())) {
            for (Field field : fieldsOf(workingValue.getClass())) {
                if (fieldFilter.accept(field) && !Modifier.isStatic(field.getModifiers()) &&
                        !Modifier.isTransient(field.getModifiers())) {
                    ensureAccessible(field);
                    String newPropertyPath = propertyPath + "." + field.getName();

                    Object workingFieldValue = ReflectionUtils.getFieldValue(field, workingValue);
                    Object eventSourcedFieldValue = ReflectionUtils.getFieldValue(field, eventSourcedValue);
                    ensureValuesEqual(workingFieldValue, eventSourcedFieldValue, newPropertyPath, comparedEntries,
                                      fieldFilter);
                }
            }
        }
    }

    private void clearGivenWhenState() {
        storedEvents = new LinkedList<>();
        publishedEvents = new ArrayList<>();
        givenEvents = new LinkedList<>();
        sequenceNumber = 0;
    }

    @Override
    public void setReportIllegalStateChange(boolean reportIllegalStateChange) {
        this.reportIllegalStateChange = reportIllegalStateChange;
    }

    @Override
    public CommandBus getCommandBus() {
        return commandBus;
    }

    @Override
    public EventBus getEventBus() {
        return eventStore;
    }

    @Override
    public EventStore getEventStore() {
        return eventStore;
    }

    @Override
    public Repository<T> getRepository() {
        ensureRepositoryConfiguration();
        return repository;
    }

    private static class ComparationEntry {

        private final Object workingObject;
        private final Object eventSourceObject;

        public ComparationEntry(Object workingObject, Object eventSourceObject) {
            this.workingObject = workingObject;
            this.eventSourceObject = eventSourceObject;
        }

        @Override
        public boolean equals(Object o) {
            if (this == o) {
                return true;
            }
            if (o == null || getClass() != o.getClass()) {
                return false;
            }
            ComparationEntry that = (ComparationEntry) o;
            return Objects.equals(workingObject, that.workingObject) &&
                    Objects.equals(eventSourceObject, that.eventSourceObject);
        }

        @Override
        public int hashCode() {
            return Objects.hash(workingObject, eventSourceObject);
        }
    }

    private static class IdentifierValidatingRepository<T> implements Repository<T> {

        private final Repository<T> delegate;
        private Aggregate<T> aggregate;
        private boolean rolledBack;

        public IdentifierValidatingRepository(Repository<T> delegate) {
            this.delegate = delegate;
        }

        @Override
        public Aggregate<T> newInstance(Callable<T> factoryMethod) throws Exception {
            CurrentUnitOfWork.get().onRollback(u -> this.rolledBack = true);
            aggregate = delegate.newInstance(factoryMethod);
            return aggregate;
        }

        @Override
        public Aggregate<T> load(String aggregateIdentifier, Long expectedVersion) {
            CurrentUnitOfWork.get().onRollback(u -> this.rolledBack = true);
            aggregate = delegate.load(aggregateIdentifier, expectedVersion);
            validateIdentifier(aggregateIdentifier, aggregate);
            return aggregate;
        }

        @Override
        public Aggregate<T> load(String aggregateIdentifier) {
            CurrentUnitOfWork.get().onRollback(u -> this.rolledBack = true);
            aggregate = delegate.load(aggregateIdentifier, null);
            validateIdentifier(aggregateIdentifier, aggregate);
            return aggregate;
        }

        private void validateIdentifier(String aggregateIdentifier, Aggregate<T> aggregate) {
            if (aggregateIdentifier != null && !aggregateIdentifier.equals(aggregate.identifierAsString())) {
                throw new AssertionError(String.format(
                        "The aggregate used in this fixture was initialized with an identifier different than " +
                                "the one used to load it. Loaded [%s], but actual identifier is [%s].\n" +
                                "Make sure the identifier passed in the Command matches that of the given Events.",
                        aggregateIdentifier, aggregate.identifierAsString()));
            }
        }

        public Aggregate<T> getAggregate() {
            Assert.state(!rolledBack, () -> "The state of this aggregate cannot be retrieved because it " +
                    "has been modified in a Unit of Work that was rolled back");

            return aggregate;
        }

        @Override
        public void send(Message<?> message, ScopeDescriptor scopeDescription) throws Exception {
            if (canResolve(scopeDescription)) {
                load(((AggregateScopeDescriptor) scopeDescription).getIdentifier().toString()).handle(message);
            }
        }

        @Override
        public boolean canResolve(ScopeDescriptor scopeDescription) {
            return scopeDescription instanceof AggregateScopeDescriptor;
        }
    }

    private static class InMemoryRepository<T> implements Repository<T> {

        private final EventBus eventBus;
        private final RepositoryProvider repositoryProvider;
        private final AggregateModel<T> aggregateModel;
        private AnnotatedAggregate<T> storedAggregate;

        protected InMemoryRepository(Class<T> aggregateType, EventBus eventBus, RepositoryProvider repositoryProvider) {
            this.aggregateModel = AnnotatedAggregateMetaModelFactory.inspectAggregate(aggregateType);
            this.eventBus = eventBus;
            this.repositoryProvider = repositoryProvider;
        }

        @Override
        public Aggregate<T> newInstance(Callable<T> factoryMethod) throws Exception {
            Assert.state(storedAggregate == null,
                         () -> "Creating an Aggregate while one is already stored. Test fixtures do not allow multiple instances to be stored.");
            storedAggregate = AnnotatedAggregate.initialize(factoryMethod,
                                                            aggregateModel,
                                                            eventBus,
                                                            repositoryProvider,
                                                            true);
            return storedAggregate;
        }

        @Override
        public Aggregate<T> load(String aggregateIdentifier) {
            return load(aggregateIdentifier, null);
        }

        @Override
        public Aggregate<T> load(String aggregateIdentifier, Long expectedVersion) {
            if (storedAggregate == null) {
                throw new AggregateNotFoundException(aggregateIdentifier,
                                                     "Aggregate not found. No aggregate has been stored yet.");
            }
            if (!aggregateIdentifier.equals(storedAggregate.identifier().toString())) {
                throw new AggregateNotFoundException(
                        aggregateIdentifier,
                        "Aggregate not found. Did you mean to load " + storedAggregate.identifier() + "?"
                );
            }
            if (storedAggregate.isDeleted()) {
                throw new AggregateNotFoundException(aggregateIdentifier, "Aggregate not found. It has been deleted.");
            }
            if (expectedVersion != null && !Objects.equals(expectedVersion, storedAggregate.version())) {
                throw new ConflictingAggregateVersionException(aggregateIdentifier,
                                                               expectedVersion,
                                                               storedAggregate.version());
            }
            return storedAggregate;
        }

        @Override
        public void send(Message<?> message, ScopeDescriptor scopeDescription) throws Exception {
            if (canResolve(scopeDescription)) {
                load(((AggregateScopeDescriptor) scopeDescription).getIdentifier().toString()).handle(message);
            }
        }

        @Override
        public boolean canResolve(ScopeDescriptor scopeDescription) {
            return scopeDescription instanceof AggregateScopeDescriptor;
        }
    }

    private class RecordingEventStore implements EventStore {

        @Override
        public DomainEventStream readEvents(String identifier) {
            if (aggregateIdentifier != null && !aggregateIdentifier.equals(identifier)) {
                throw new EventStoreException("You probably want to use aggregateIdentifier() on your fixture " +
                                                      "to get the aggregate identifier to use");
            } else if (aggregateIdentifier == null) {
                aggregateIdentifier = identifier;
                injectAggregateIdentifier();
            }
            List<DomainEventMessage<?>> allEvents = new ArrayList<>(givenEvents);
            allEvents.addAll(storedEvents);
            if (allEvents.isEmpty()) {
                throw new AggregateNotFoundException(identifier,
                                                     "No 'given' events were configured for this aggregate, " +
                                                             "nor have any events been stored.");
            }
            return DomainEventStream.of(allEvents);
        }

        @Override
        public void publish(List<? extends EventMessage<?>> events) {
            if (CurrentUnitOfWork.isStarted()) {
                CurrentUnitOfWork.get().onPrepareCommit(u -> doAppendEvents(events));
            } else {
                doAppendEvents(events);
            }
        }

        protected void doAppendEvents(List<? extends EventMessage<?>> events) {
            publishedEvents.addAll(events);
            events.stream().filter(DomainEventMessage.class::isInstance).map(e -> (DomainEventMessage<?>) e)
                  .forEach(event -> {
                      if (aggregateIdentifier == null) {
                          aggregateIdentifier = event.getAggregateIdentifier();
                          injectAggregateIdentifier();
                      }

                      DomainEventMessage<?> lastEvent =
                              (storedEvents.isEmpty() ? givenEvents : storedEvents).peekLast();

                      if (lastEvent != null) {
                          if (!lastEvent.getAggregateIdentifier().equals(event.getAggregateIdentifier())) {
                              throw new EventStoreException(
                                      "Writing events for an unexpected aggregate. This could " +
                                              "indicate that a wrong aggregate is being triggered.");
                          } else if (lastEvent.getSequenceNumber() != event.getSequenceNumber() - 1) {
                              throw new EventStoreException(format("Unexpected sequence number on stored event. " +
                                                                           "Expected %s, but got %s.",
                                                                   lastEvent.getSequenceNumber() + 1,
                                                                   event.getSequenceNumber()));
                          }
                      }
                      storedEvents.add(event);
                  });
        }

        private void injectAggregateIdentifier() {
            List<DomainEventMessage<?>> oldEvents = new ArrayList<>(givenEvents);
            givenEvents.clear();
            for (DomainEventMessage<?> oldEvent : oldEvents) {
                if (oldEvent.getAggregateIdentifier() == null) {
                    givenEvents.add(new GenericDomainEventMessage<>(oldEvent.getType(), aggregateIdentifier,
                                                                    oldEvent.getSequenceNumber(), oldEvent.getPayload(),
                                                                    oldEvent.getMetaData(), oldEvent.getIdentifier(),
                                                                    oldEvent.getTimestamp()));
                } else {
                    givenEvents.add(oldEvent);
                }
            }
        }

        @Override
        public TrackingEventStream openStream(TrackingToken trackingToken) {
            throw new UnsupportedOperationException();
        }

        @Override
        public void storeSnapshot(DomainEventMessage<?> snapshot) {
        }

        @Override
        public Registration subscribe(Consumer<List<? extends EventMessage<?>>> eventProcessor) {
            return () -> true;
        }

        @Override
        public Registration registerDispatchInterceptor(
                MessageDispatchInterceptor<? super EventMessage<?>> dispatchInterceptor) {
            return () -> true;
        }
    }

    private static class ExecutionExceptionAwareCallback implements CommandCallback<Object, Object> {

        private FixtureExecutionException exception;

        @Override
        public void onResult(CommandMessage<?> commandMessage, CommandResultMessage<?> commandResultMessage) {
            if (commandResultMessage.isExceptional()) {
                Throwable cause = commandResultMessage.exceptionResult();
                if (cause instanceof FixtureExecutionException) {
                    this.exception = (FixtureExecutionException) cause;
                } else {
                    this.exception = new FixtureExecutionException("Failed to execute givenCommands", cause);
                }
            }
        }

        public void assertSuccessful() {
            if (exception != null) {
                throw exception;
            }
        }
    }

    private class DefaultRepositoryProvider implements RepositoryProvider {

        @Override
        public <R> Repository<R> repositoryFor(Class<R> aggregateType) {
            return new CreationalRepository<>(aggregateType, this);
        }
    }

    private class CreationalRepository<R> implements Repository<R> {

        private final Class<R> aggregateType;
        private final RepositoryProvider repositoryProvider;

        private CreationalRepository(Class<R> aggregateType,
                                     RepositoryProvider repositoryProvider) {
            this.aggregateType = aggregateType;
            this.repositoryProvider = repositoryProvider;
        }

        @Override
        public Aggregate<R> load(String aggregateIdentifier) {
            throw new UnsupportedOperationException(
                    "Default repository does not mock loading of an aggregate, only creation of it");
        }

        @Override
        public Aggregate<R> load(String aggregateIdentifier, Long expectedVersion) {
            throw new UnsupportedOperationException(
                    "Default repository does not mock loading of an aggregate, only creation of it");
        }

        @Override
        public Aggregate<R> newInstance(Callable<R> factoryMethod) throws Exception {
            AggregateModel<R> aggregateModel = AnnotatedAggregateMetaModelFactory.inspectAggregate(aggregateType);
            return EventSourcedAggregate.initialize(factoryMethod, aggregateModel, eventStore, repositoryProvider);
        }

        @Override
        public void send(Message<?> message, ScopeDescriptor scopeDescription) {
            throw new UnsupportedOperationException(
                    "Default repository does not mock loading of an aggregate, only creation of it");
        }

        @Override
        public boolean canResolve(ScopeDescriptor scopeDescription) {
            return false;
        }
    }
}<|MERGE_RESOLUTION|>--- conflicted
+++ resolved
@@ -134,15 +134,9 @@
     private long sequenceNumber = 0;
     private boolean reportIllegalStateChange = true;
     private boolean explicitCommandHandlersSet;
-<<<<<<< HEAD
     private final List<ParameterResolverFactory> registeredParameterResolverFactories = new ArrayList<>();
-    private final List<HandlerDefinition> registeredHandlerDefinitions = new ArrayList<>();
-    private final List<HandlerEnhancerDefinition> registeredHandlerEnhancerDefinitions = new ArrayList<>();
-=======
-    private MultiParameterResolverFactory parameterResolverFactory;
     private final LinkedList<HandlerDefinition> registeredHandlerDefinitions = new LinkedList<>();
     private final LinkedList<HandlerEnhancerDefinition> registeredHandlerEnhancerDefinitions = new LinkedList<>();
->>>>>>> cf1d6288
     private CommandTargetResolver commandTargetResolver;
 
     /**
