--- conflicted
+++ resolved
@@ -39,7 +39,6 @@
 import org.axonframework.deadline.DeadlineMessage;
 import org.axonframework.eventhandling.EventBus;
 import org.axonframework.eventhandling.EventMessage;
-<<<<<<< HEAD
 import org.axonframework.eventsourcing.AggregateFactory;
 import org.axonframework.eventsourcing.DomainEventMessage;
 import org.axonframework.eventsourcing.EventSourcedAggregate;
@@ -59,12 +58,7 @@
 import org.axonframework.messaging.MessageHandlerInterceptor;
 import org.axonframework.messaging.MetaData;
 import org.axonframework.messaging.ScopeDescriptor;
-=======
-import org.axonframework.eventsourcing.*;
-import org.axonframework.eventsourcing.eventstore.*;
-import org.axonframework.messaging.*;
 import org.axonframework.messaging.annotation.ClasspathHandlerDefinition;
->>>>>>> 15de3ffb
 import org.axonframework.messaging.annotation.ClasspathParameterResolverFactory;
 import org.axonframework.messaging.annotation.HandlerDefinition;
 import org.axonframework.messaging.annotation.MultiParameterResolverFactory;
@@ -169,7 +163,6 @@
 
     @Override
     public FixtureConfiguration<T> registerAggregateFactory(AggregateFactory<T> aggregateFactory) {
-<<<<<<< HEAD
         MultiParameterResolverFactory parameterResolverFactory = MultiParameterResolverFactory.ordered(
                 new SimpleResourceParameterResolverFactory(resources),
                 ClasspathParameterResolverFactory.forClass(aggregateType)
@@ -178,17 +171,9 @@
         return registerRepository(new EventSourcingRepository<>(aggregateFactory,
                                                                 eventStore,
                                                                 parameterResolverFactory,
+                                                                handlerDefinition,
                                                                 NoSnapshotTriggerDefinition.INSTANCE,
                                                                 getRepositoryProvider()));
-=======
-        return registerRepository(new EventSourcingRepository<>(
-                aggregateFactory, eventStore,
-                MultiParameterResolverFactory.ordered(
-                        new SimpleResourceParameterResolverFactory(resources),
-                        ClasspathParameterResolverFactory.forClass(aggregateType)),
-                handlerDefinition,
-                NoSnapshotTriggerDefinition.INSTANCE, getRepositoryProvider()));
->>>>>>> 15de3ffb
     }
 
     @Override
@@ -422,22 +407,14 @@
 
     private void ensureRepositoryConfiguration() {
         if (repository == null) {
-<<<<<<< HEAD
             registerRepository(new EventSourcingRepository<>(
                     new GenericAggregateFactory<>(aggregateType),
                     eventStore,
                     parameterResolverFactory,
+                    handlerDefinition,
                     NoSnapshotTriggerDefinition.INSTANCE,
                     getRepositoryProvider()
             ));
-=======
-            registerRepository(new EventSourcingRepository<>(new GenericAggregateFactory<>(aggregateType),
-                                                             eventStore,
-                                                             parameterResolverFactory,
-                                                             handlerDefinition,
-                                                             NoSnapshotTriggerDefinition.INSTANCE,
-                                                             getRepositoryProvider()));
->>>>>>> 15de3ffb
         }
     }
 
